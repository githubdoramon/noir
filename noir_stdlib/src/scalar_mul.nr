--- conflicted
+++ resolved
@@ -10,22 +10,10 @@
 // The embedded curve being used is decided by the 
 // underlying proof system.
 #[foreign(fixed_base_scalar_mul)]
-<<<<<<< HEAD
-pub fn fixed_base_embedded_curve(_low: Field, _high: Field) -> [Field; 2] {}
-
-
-#[foreign(embedded_curve_add)]
-pub fn embedded_curve_add(_point1: EmbeddedCurvePoint, _point2: EmbeddedCurvePoint) -> EmbeddedCurvePoint {}
-
-pub fn embedded_curve_double(point: EmbeddedCurvePoint) -> EmbeddedCurvePoint {
-    embedded_curve_add(point, point)
-}
-=======
 // docs:start:fixed_base_embedded_curve
 pub fn fixed_base_embedded_curve(
     _low: Field,
     _high: Field
 ) -> [Field; 2]
 // docs:end:fixed_base_embedded_curve
-{}
->>>>>>> 5e3c0f1d
+{}