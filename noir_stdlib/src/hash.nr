mod poseidon;
mod mimc;

#[foreign(sha256)]
// docs:start:sha256
pub fn sha256<N>(_input: [u8; N]) -> [u8; 32]
// docs:end:sha256
{}

#[foreign(blake2s)]
// docs:start:blake2s
pub fn blake2s<N>(_input: [u8; N]) -> [u8; 32]
// docs:end:blake2s
{}

#[foreign(blake3)]
// docs:start:blake3
pub fn blake3<N>(_input: [u8; N]) -> [u8; 32]
// docs:end:blake3
{}

// docs:start:pedersen_commitment
struct PedersenPoint {
   x : Field,
   y : Field,
}

pub fn pedersen_commitment<N>(input: [Field; N]) -> PedersenPoint
// docs:end:pedersen_commitment
{
    pedersen_commitment_with_separator(input, 0)
}

#[foreign(pedersen_commitment)]
pub fn __pedersen_commitment_with_separator<N>(_input: [Field; N], _separator: u32) -> [Field; 2] {}

pub fn pedersen_commitment_with_separator<N>(input: [Field; N], separator: u32) -> PedersenPoint {
    let values = __pedersen_commitment_with_separator(input, separator);
    PedersenPoint { x: values[0], y: values[1] }
}

// docs:start:pedersen_hash
pub fn pedersen_hash<N>(input: [Field; N]) -> Field
// docs:end:pedersen_hash
{
    pedersen_hash_with_separator(input, 0)
}

#[foreign(pedersen_hash)]
pub fn pedersen_hash_with_separator<N>(_input: [Field; N], _separator: u32) -> Field {}

pub fn hash_to_field<N>(_input: [Field; N]) -> Field {
    let mut inputs_as_bytes = [];

    for i in 0..N {
        let input_bytes = _input[i].to_le_bytes(32);
        for i in 0..32 {
            inputs_as_bytes = inputs_as_bytes.push_back(input_bytes[i]);
        }
    }

    let hashed_input = blake2s(inputs_as_bytes);
    crate::field::bytes32_to_field(hashed_input)
}

#[foreign(keccak256)]
<<<<<<< HEAD
pub fn keccak256<N>(_input: [u8; N], _message_size: u32) -> [u8; 32] {}

#[foreign(poseidon2_permutation)]
pub fn poseidon2_permutation<N>(_input: [u8; N], _state_length: u32) -> [u8; N] {}

#[foreign(sha256_compression)]
pub fn sha256_compression(_input: [u32; 16], _state: [u32; 8]) -> [u32; 8] {}
=======
// docs:start:keccak256
pub fn keccak256<N>(_input: [u8; N], _message_size: u32) -> [u8; 32]
// docs:end:keccak256
{}
>>>>>>> 5e3c0f1d
<|MERGE_RESOLUTION|>--- conflicted
+++ resolved
@@ -64,17 +64,13 @@
 }
 
 #[foreign(keccak256)]
-<<<<<<< HEAD
-pub fn keccak256<N>(_input: [u8; N], _message_size: u32) -> [u8; 32] {}
+// docs:start:keccak256
+pub fn keccak256<N>(_input: [u8; N], _message_size: u32) -> [u8; 32]
+// docs:end:keccak256
+{}
 
 #[foreign(poseidon2_permutation)]
 pub fn poseidon2_permutation<N>(_input: [u8; N], _state_length: u32) -> [u8; N] {}
 
 #[foreign(sha256_compression)]
-pub fn sha256_compression(_input: [u32; 16], _state: [u32; 8]) -> [u32; 8] {}
-=======
-// docs:start:keccak256
-pub fn keccak256<N>(_input: [u8; N], _message_size: u32) -> [u8; 32]
-// docs:end:keccak256
-{}
->>>>>>> 5e3c0f1d
+pub fn sha256_compression(_input: [u32; 16], _state: [u32; 8]) -> [u32; 8] {}