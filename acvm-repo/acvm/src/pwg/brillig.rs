--- conflicted
+++ resolved
@@ -19,13 +19,8 @@
 use super::{get_value, insert_value, memory_op::MemoryOpSolver};
 
 #[derive(Debug)]
-<<<<<<< HEAD
-pub enum BrilligSolverStatus {
+pub enum BrilligSolverStatus<F> {
     Finished(u64),
-=======
-pub enum BrilligSolverStatus<F> {
-    Finished,
->>>>>>> 1252b5fc
     InProgress,
     ForeignCallWait(ForeignCallWaitInfo<F>),
 }
