--- conflicted
+++ resolved
@@ -11,69 +11,8 @@
     FieldElement,
 };
 
-<<<<<<< HEAD
-use acvm::{
-    pwg::{ACVMStatus, ErrorLocation, ForeignCallWaitInfo, OpcodeResolutionError, ACVM},
-    BlackBoxFunctionSolver,
-};
-use acvm_blackbox_solver::BlackBoxResolutionError;
-
-pub(crate) struct StubbedBackend;
-
-impl BlackBoxFunctionSolver for StubbedBackend {
-    fn schnorr_verify(
-        &self,
-        _public_key_x: &FieldElement,
-        _public_key_y: &FieldElement,
-        _signature: &[u8],
-        _message: &[u8],
-    ) -> Result<bool, BlackBoxResolutionError> {
-        panic!("Path not trodden by this test")
-    }
-    fn pedersen_commitment(
-        &self,
-        _inputs: &[FieldElement],
-        _domain_separator: u32,
-    ) -> Result<(FieldElement, FieldElement), BlackBoxResolutionError> {
-        panic!("Path not trodden by this test")
-    }
-    fn pedersen_hash(
-        &self,
-        _inputs: &[FieldElement],
-        _domain_separator: u32,
-    ) -> Result<FieldElement, BlackBoxResolutionError> {
-        panic!("Path not trodden by this test")
-    }
-    fn fixed_base_scalar_mul(
-        &self,
-        _low: &FieldElement,
-        _high: &FieldElement,
-    ) -> Result<(FieldElement, FieldElement), BlackBoxResolutionError> {
-        panic!("Path not trodden by this test")
-    }
-
-    fn ec_add(
-        &self,
-        _input1_x: &FieldElement,
-        _input1_y: &FieldElement,
-        _input2_x: &FieldElement,
-        _input2_y: &FieldElement,
-    ) -> Result<(FieldElement, FieldElement), BlackBoxResolutionError> {
-        panic!("Path not trodden by this test")
-    }
-
-    fn ec_double(
-        &self,
-        _input_x: &FieldElement,
-        _input_y: &FieldElement,
-    ) -> Result<(FieldElement, FieldElement), BlackBoxResolutionError> {
-        panic!("Path not trodden by this test")
-    }
-}
-=======
 use acvm::pwg::{ACVMStatus, ErrorLocation, ForeignCallWaitInfo, OpcodeResolutionError, ACVM};
 use acvm_blackbox_solver::StubbedBlackBoxSolver;
->>>>>>> 420a5c74
 
 // Reenable these test cases once we move the brillig implementation of inversion down into the acvm stdlib.
 
