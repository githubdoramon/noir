--- conflicted
+++ resolved
@@ -15,11 +15,8 @@
     "tooling/backend_interface",
     "tooling/bb_abstraction_leaks",
     "tooling/lsp",
-<<<<<<< HEAD
     "tooling/lsp_wasm",
-=======
     "tooling/debugger",
->>>>>>> 3bb250eb
     "tooling/nargo",
     "tooling/nargo_fmt",
     "tooling/nargo_cli",
@@ -59,11 +56,8 @@
 nargo_cli = { path = "tooling/nargo_cli" }
 nargo_toml = { path = "tooling/nargo_toml" }
 noir_lsp = { path = "tooling/lsp" }
-<<<<<<< HEAD
 noir_lsp_wasm = { path = "tooling/lsp_wasm" }
-=======
 noir_debugger = { path = "tooling/debugger" }
->>>>>>> 3bb250eb
 noirc_abi = { path = "tooling/noirc_abi" }
 bb_abstraction_leaks = { path = "tooling/bb_abstraction_leaks" }
 noirc_driver = { path = "compiler/noirc_driver" }
