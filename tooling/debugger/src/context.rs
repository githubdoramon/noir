use acvm::acir::circuit::{Circuit, Opcode, OpcodeLocation};
use acvm::acir::native_types::{Witness, WitnessMap};
use acvm::brillig_vm::{brillig::Value, Registers};
use acvm::pwg::{
    ACVMStatus, BrilligSolver, BrilligSolverStatus, ForeignCallWaitInfo, StepResult, ACVM,
};
use acvm::{BlackBoxFunctionSolver, FieldElement};

use nargo::artifacts::debug::DebugArtifact;
use nargo::errors::{ExecutionError, Location};
use nargo::ops::ForeignCallExecutor;
use nargo::NargoError;

use std::collections::{hash_set::Iter, HashSet};

#[derive(Debug)]
pub(super) enum DebugCommandResult {
    Done,
    Ok,
    BreakpointReached(OpcodeLocation),
    Error(NargoError),
}

pub(super) struct DebugContext<'a, B: BlackBoxFunctionSolver> {
    acvm: ACVM<'a, B>,
    brillig_solver: Option<BrilligSolver<'a, B>>,
    foreign_call_executor: Box<dyn ForeignCallExecutor + 'a>,
    debug_artifact: &'a DebugArtifact,
    breakpoints: HashSet<OpcodeLocation>,
}

impl<'a, B: BlackBoxFunctionSolver> DebugContext<'a, B> {
    pub(super) fn new(
        blackbox_solver: &'a B,
        circuit: &'a Circuit,
        debug_artifact: &'a DebugArtifact,
        initial_witness: WitnessMap,
        foreign_call_executor: Box<dyn ForeignCallExecutor + 'a>,
    ) -> Self {
        Self {
            acvm: ACVM::new(blackbox_solver, &circuit.opcodes, initial_witness),
            brillig_solver: None,
            foreign_call_executor,
            debug_artifact,
            breakpoints: HashSet::new(),
        }
    }

    pub(super) fn get_opcodes(&self) -> &[Opcode] {
        self.acvm.opcodes()
    }

    pub(super) fn get_witness_map(&self) -> &WitnessMap {
        self.acvm.witness_map()
    }

    pub(super) fn overwrite_witness(
        &mut self,
        witness: Witness,
        value: FieldElement,
    ) -> Option<FieldElement> {
        self.acvm.overwrite_witness(witness, value)
    }

    pub(super) fn get_current_opcode_location(&self) -> Option<OpcodeLocation> {
        let ip = self.acvm.instruction_pointer();
        if ip >= self.get_opcodes().len() {
            None
        } else if let Some(ref solver) = self.brillig_solver {
            Some(OpcodeLocation::Brillig {
                acir_index: ip,
                brillig_index: solver.program_counter(),
            })
        } else {
            Some(OpcodeLocation::Acir(ip))
        }
    }

    /// Returns the callstack in source code locations for the currently
    /// executing opcode. This can be `None` if the execution finished (and
    /// `get_current_opcode_location()` returns `None`) or if the opcode is not
    /// mapped to a specific source location in the debug artifact (which can
    /// happen for certain opcodes inserted synthetically by the compiler)
    pub(super) fn get_current_source_location(&self) -> Option<Vec<Location>> {
        self.get_current_opcode_location()
            .as_ref()
            .and_then(|location| self.debug_artifact.debug_symbols[0].opcode_location(location))
    }

    fn get_opcodes_sizes(&self) -> Vec<usize> {
        self.get_opcodes()
            .iter()
            .map(|opcode| match opcode {
                Opcode::Brillig(brillig_block) => brillig_block.bytecode.len(),
                _ => 1,
            })
            .collect()
    }

    /// Offsets the given location by the given number of opcodes (including
    /// Brillig opcodes). If the offset would move the location outside of a
    /// valid circuit location, returns None and the number of remaining
    /// opcodes/instructions left which span outside the valid range in the
    /// second element of the returned tuple.
    pub(super) fn offset_opcode_location(
        &self,
        location: &Option<OpcodeLocation>,
        mut offset: i64,
    ) -> (Option<OpcodeLocation>, i64) {
        if offset == 0 {
            return (*location, 0);
        }
        let Some(location) = location else {
            return (None, offset);
        };

        let (mut acir_index, mut brillig_index) = match location {
            OpcodeLocation::Acir(acir_index) => (*acir_index, 0),
            OpcodeLocation::Brillig { acir_index, brillig_index } => (*acir_index, *brillig_index),
        };
        let opcode_sizes = self.get_opcodes_sizes();
        if offset > 0 {
            while offset > 0 {
                let opcode_size = opcode_sizes[acir_index] as i64 - brillig_index as i64;
                if offset >= opcode_size {
                    acir_index += 1;
                    offset -= opcode_size;
                    brillig_index = 0;
                } else {
                    brillig_index += offset as usize;
                    offset = 0;
                }
                if acir_index >= opcode_sizes.len() {
                    return (None, offset);
                }
            }
        } else {
            while offset < 0 {
                if brillig_index > 0 {
                    if brillig_index > (-offset) as usize {
                        brillig_index -= (-offset) as usize;
                        offset = 0;
                    } else {
                        offset += brillig_index as i64;
                        brillig_index = 0;
                    }
                } else {
                    if acir_index == 0 {
                        return (None, offset);
                    }
                    acir_index -= 1;
                    let opcode_size = opcode_sizes[acir_index] as i64;
                    if opcode_size <= -offset {
                        offset += opcode_size;
                    } else {
                        brillig_index = (opcode_size + offset) as usize;
                        offset = 0;
                    }
                }
            }
        }
        if brillig_index > 0 {
            (Some(OpcodeLocation::Brillig { acir_index, brillig_index }), 0)
        } else {
            (Some(OpcodeLocation::Acir(acir_index)), 0)
        }
    }

    pub(super) fn render_opcode_at_location(&self, location: &Option<OpcodeLocation>) -> String {
        let opcodes = self.get_opcodes();
        match location {
            None => String::from("invalid"),
            Some(OpcodeLocation::Acir(acir_index)) => {
                let opcode = &opcodes[*acir_index];
                if let Opcode::Brillig(ref brillig) = opcode {
                    let first_opcode = &brillig.bytecode[0];
                    format!("BRILLIG {first_opcode:?}")
                } else {
                    format!("{opcode:?}")
                }
            }
            Some(OpcodeLocation::Brillig { acir_index, brillig_index }) => {
                if let Opcode::Brillig(ref brillig) = opcodes[*acir_index] {
                    let opcode = &brillig.bytecode[*brillig_index];
                    format!("      | {opcode:?}")
                } else {
                    String::from("      | invalid")
                }
            }
        }
    }

    fn step_brillig_opcode(&mut self) -> DebugCommandResult {
        let Some(mut solver) = self.brillig_solver.take() else {
            unreachable!("Missing Brillig solver");
        };
        match solver.step() {
            Ok(BrilligSolverStatus::InProgress) => {
                self.brillig_solver = Some(solver);
                if self.breakpoint_reached() {
                    DebugCommandResult::BreakpointReached(
                        self.get_current_opcode_location()
                            .expect("Breakpoint reached but we have no location"),
                    )
                } else {
                    DebugCommandResult::Ok
                }
            }
            Ok(BrilligSolverStatus::Finished) => {
                let status = self.acvm.finish_brillig_with_solver(solver);
                self.handle_acvm_status(status)
            }
            Ok(BrilligSolverStatus::ForeignCallWait(foreign_call)) => {
                self.brillig_solver = Some(solver);
                self.handle_foreign_call(foreign_call)
            }
            Err(err) => DebugCommandResult::Error(NargoError::ExecutionError(
                ExecutionError::SolvingError(err),
            )),
        }
    }

    fn handle_foreign_call(&mut self, foreign_call: ForeignCallWaitInfo) -> DebugCommandResult {
        let foreign_call_result = self.foreign_call_executor.execute(&foreign_call);
        match foreign_call_result {
            Ok(foreign_call_result) => {
                if let Some(mut solver) = self.brillig_solver.take() {
                    solver.resolve_pending_foreign_call(foreign_call_result);
                    self.brillig_solver = Some(solver);
                } else {
                    self.acvm.resolve_pending_foreign_call(foreign_call_result);
                }
                // TODO: should we retry executing the opcode somehow in this case?
                DebugCommandResult::Ok
            }
            Err(error) => DebugCommandResult::Error(error.into()),
        }
    }

    fn handle_acvm_status(&mut self, status: ACVMStatus) -> DebugCommandResult {
        if let ACVMStatus::RequiresForeignCall(foreign_call) = status {
            return self.handle_foreign_call(foreign_call);
        }

        match status {
            ACVMStatus::Solved => DebugCommandResult::Done,
            ACVMStatus::InProgress => {
                if self.breakpoint_reached() {
                    DebugCommandResult::BreakpointReached(
                        self.get_current_opcode_location()
                            .expect("Breakpoint reached but we have no location"),
                    )
                } else {
                    DebugCommandResult::Ok
                }
            }
            ACVMStatus::Failure(error) => DebugCommandResult::Error(NargoError::ExecutionError(
                ExecutionError::SolvingError(error),
            )),
            ACVMStatus::RequiresForeignCall(_) => {
                unreachable!("Unexpected pending foreign call resolution");
            }
        }
    }

    pub(super) fn step_into_opcode(&mut self) -> DebugCommandResult {
        if self.brillig_solver.is_some() {
            return self.step_brillig_opcode();
        }

        match self.acvm.step_into_brillig_opcode() {
            StepResult::IntoBrillig(solver) => {
                self.brillig_solver = Some(solver);
                self.step_brillig_opcode()
            }
            StepResult::Status(status) => self.handle_acvm_status(status),
        }
    }

    fn currently_executing_brillig(&self) -> bool {
        if self.brillig_solver.is_some() {
            return true;
        }

        match self.get_current_opcode_location() {
            Some(OpcodeLocation::Brillig { .. }) => true,
            Some(OpcodeLocation::Acir(acir_index)) => {
                matches!(self.get_opcodes()[acir_index], Opcode::Brillig(_))
            }
            _ => false,
        }
    }

    fn get_current_acir_index(&self) -> Option<usize> {
        self.get_current_opcode_location().map(|opcode_location| match opcode_location {
            OpcodeLocation::Acir(acir_index) => acir_index,
            OpcodeLocation::Brillig { acir_index, .. } => acir_index,
        })
    }

    fn step_out_of_brillig_opcode(&mut self) -> DebugCommandResult {
        let Some(start_acir_index) = self.get_current_acir_index() else {
            return DebugCommandResult::Done;
        };
        loop {
            let result = self.step_into_opcode();
            if !matches!(result, DebugCommandResult::Ok) {
                return result;
            }
            let new_acir_index = self.get_current_acir_index().unwrap();
            if new_acir_index != start_acir_index {
                return DebugCommandResult::Ok;
            }
        }
    }

    pub(super) fn step_acir_opcode(&mut self) -> DebugCommandResult {
        if self.currently_executing_brillig() {
            self.step_out_of_brillig_opcode()
        } else {
            let status = self.acvm.solve_opcode();
            self.handle_acvm_status(status)
        }
    }

    pub(super) fn next(&mut self) -> DebugCommandResult {
        let start_location = self.get_current_source_location();
        loop {
            let result = self.step_into_opcode();
            if !matches!(result, DebugCommandResult::Ok) {
                return result;
            }
            let new_location = self.get_current_source_location();
            if new_location.is_some() && new_location != start_location {
                return DebugCommandResult::Ok;
            }
        }
    }

    pub(super) fn cont(&mut self) -> DebugCommandResult {
        loop {
            let result = self.step_into_opcode();
            if !matches!(result, DebugCommandResult::Ok) {
                return result;
            }
        }
    }

    pub(super) fn is_executing_brillig(&self) -> bool {
        let opcodes = self.get_opcodes();
        let acir_index = self.acvm.instruction_pointer();
        acir_index < opcodes.len() && matches!(opcodes[acir_index], Opcode::Brillig(..))
    }

    pub(super) fn get_brillig_registers(&self) -> Option<&Registers> {
        self.brillig_solver.as_ref().map(|solver| solver.get_registers())
    }

    pub(super) fn set_brillig_register(&mut self, register_index: usize, value: FieldElement) {
        if let Some(solver) = self.brillig_solver.as_mut() {
            solver.set_register(register_index, value.into());
        }
    }

    pub(super) fn get_brillig_memory(&self) -> Option<&[Value]> {
        self.brillig_solver.as_ref().map(|solver| solver.get_memory())
    }

    pub(super) fn write_brillig_memory(&mut self, ptr: usize, value: FieldElement) {
        if let Some(solver) = self.brillig_solver.as_mut() {
            solver.write_memory_at(ptr, value.into());
        }
    }

    fn breakpoint_reached(&self) -> bool {
        if let Some(location) = self.get_current_opcode_location() {
            self.breakpoints.contains(&location)
        } else {
            false
        }
    }

    pub(super) fn is_valid_opcode_location(&self, location: &OpcodeLocation) -> bool {
        let opcodes = self.get_opcodes();
        match *location {
            OpcodeLocation::Acir(acir_index) => acir_index < opcodes.len(),
            OpcodeLocation::Brillig { acir_index, brillig_index } => {
                acir_index < opcodes.len()
                    && matches!(opcodes[acir_index], Opcode::Brillig(..))
                    && {
                        if let Opcode::Brillig(ref brillig) = opcodes[acir_index] {
                            brillig_index < brillig.bytecode.len()
                        } else {
                            false
                        }
                    }
            }
        }
    }

    pub(super) fn is_breakpoint_set(&self, location: &OpcodeLocation) -> bool {
        self.breakpoints.contains(location)
    }

    pub(super) fn add_breakpoint(&mut self, location: OpcodeLocation) -> bool {
        self.breakpoints.insert(location)
    }

    pub(super) fn delete_breakpoint(&mut self, location: &OpcodeLocation) -> bool {
        self.breakpoints.remove(location)
    }

    pub(super) fn iterate_breakpoints(&self) -> Iter<'_, OpcodeLocation> {
        self.breakpoints.iter()
    }

    pub(super) fn clear_breakpoints(&mut self) {
        self.breakpoints.clear();
    }

    pub(super) fn is_solved(&self) -> bool {
        matches!(self.acvm.get_status(), ACVMStatus::Solved)
    }

    pub fn finalize(self) -> WitnessMap {
        self.acvm.finalize()
    }
}

#[cfg(test)]
mod tests {
    use super::*;
    use crate::context::{DebugCommandResult, DebugContext};

    use acvm::{
        acir::{
            circuit::{
                brillig::{Brillig, BrilligInputs, BrilligOutputs},
                opcodes::BlockId,
            },
            native_types::Expression,
        },
        blackbox_solver::StubbedBlackBoxSolver,
        brillig_vm::brillig::{
            BinaryFieldOp, Opcode as BrilligOpcode, RegisterIndex, RegisterOrMemory,
        },
    };
    use nargo::{artifacts::debug::DebugArtifact, ops::DefaultForeignCallExecutor};
    use std::collections::BTreeMap;

<<<<<<< HEAD
    struct StubbedSolver;

    impl BlackBoxFunctionSolver for StubbedSolver {
        fn schnorr_verify(
            &self,
            _public_key_x: &FieldElement,
            _public_key_y: &FieldElement,
            _signature: &[u8],
            _message: &[u8],
        ) -> Result<bool, acvm::BlackBoxResolutionError> {
            unimplemented!();
        }

        fn pedersen_commitment(
            &self,
            _inputs: &[FieldElement],
            _domain_separator: u32,
        ) -> Result<(FieldElement, FieldElement), acvm::BlackBoxResolutionError> {
            unimplemented!();
        }

        fn pedersen_hash(
            &self,
            _inputs: &[FieldElement],
            _domain_separator: u32,
        ) -> Result<FieldElement, acvm::BlackBoxResolutionError> {
            unimplemented!();
        }

        fn fixed_base_scalar_mul(
            &self,
            _low: &FieldElement,
            _high: &FieldElement,
        ) -> Result<(FieldElement, FieldElement), acvm::BlackBoxResolutionError> {
            unimplemented!();
        }

        fn ec_add(
            &self,
            _input1_x: &FieldElement,
            _input1_y: &FieldElement,
            _input2_x: &FieldElement,
            _input2_y: &FieldElement,
        ) -> Result<(FieldElement, FieldElement), acvm::BlackBoxResolutionError> {
            unimplemented!();
        }

        fn ec_double(
            &self,
            _input_x: &FieldElement,
            _input_y: &FieldElement,
        ) -> Result<(FieldElement, FieldElement), acvm::BlackBoxResolutionError> {
            unimplemented!();
        }
    }

=======
>>>>>>> 420a5c74
    #[test]
    fn test_resolve_foreign_calls_stepping_into_brillig() {
        let fe_0 = FieldElement::zero();
        let fe_1 = FieldElement::one();
        let w_x = Witness(1);

        let brillig_opcodes = Brillig {
            inputs: vec![BrilligInputs::Single(Expression {
                linear_combinations: vec![(fe_1, w_x)],
                ..Expression::default()
            })],
            outputs: vec![],
            bytecode: vec![
                BrilligOpcode::Const {
                    destination: RegisterIndex::from(1),
                    value: Value::from(fe_0),
                },
                BrilligOpcode::ForeignCall {
                    function: "clear_mock".into(),
                    destinations: vec![],
                    inputs: vec![RegisterOrMemory::RegisterIndex(RegisterIndex::from(0))],
                },
                BrilligOpcode::Stop,
            ],
            predicate: None,
        };
        let opcodes = vec![Opcode::Brillig(brillig_opcodes)];
        let current_witness_index = 2;
        let circuit = &Circuit { current_witness_index, opcodes, ..Circuit::default() };

        let debug_symbols = vec![];
        let file_map = BTreeMap::new();
        let warnings = vec![];
        let debug_artifact = &DebugArtifact { debug_symbols, file_map, warnings };

        let initial_witness = BTreeMap::from([(Witness(1), fe_1)]).into();

        let mut context = DebugContext::new(
            &StubbedBlackBoxSolver,
            circuit,
            debug_artifact,
            initial_witness,
            Box::new(DefaultForeignCallExecutor::new(true, None)),
        );

        assert_eq!(context.get_current_opcode_location(), Some(OpcodeLocation::Acir(0)));

        // execute the first Brillig opcode (const)
        let result = context.step_into_opcode();
        assert!(matches!(result, DebugCommandResult::Ok));
        assert_eq!(
            context.get_current_opcode_location(),
            Some(OpcodeLocation::Brillig { acir_index: 0, brillig_index: 1 })
        );

        // try to execute the second Brillig opcode (and resolve the foreign call)
        let result = context.step_into_opcode();
        assert!(matches!(result, DebugCommandResult::Ok));
        assert_eq!(
            context.get_current_opcode_location(),
            Some(OpcodeLocation::Brillig { acir_index: 0, brillig_index: 1 })
        );

        // retry the second Brillig opcode (foreign call should be finished)
        let result = context.step_into_opcode();
        assert!(matches!(result, DebugCommandResult::Ok));
        assert_eq!(
            context.get_current_opcode_location(),
            Some(OpcodeLocation::Brillig { acir_index: 0, brillig_index: 2 })
        );

        // last Brillig opcode
        let result = context.step_into_opcode();
        assert!(matches!(result, DebugCommandResult::Done));
        assert_eq!(context.get_current_opcode_location(), None);
    }

    #[test]
    fn test_break_brillig_block_while_stepping_acir_opcodes() {
        let fe_0 = FieldElement::zero();
        let fe_1 = FieldElement::one();
        let w_x = Witness(1);
        let w_y = Witness(2);
        let w_z = Witness(3);

        // This Brillig block is equivalent to: z = x + y
        let brillig_opcodes = Brillig {
            inputs: vec![
                BrilligInputs::Single(Expression {
                    linear_combinations: vec![(fe_1, w_x)],
                    ..Expression::default()
                }),
                BrilligInputs::Single(Expression {
                    linear_combinations: vec![(fe_1, w_y)],
                    ..Expression::default()
                }),
            ],
            outputs: vec![BrilligOutputs::Simple(w_z)],
            bytecode: vec![
                BrilligOpcode::BinaryFieldOp {
                    destination: RegisterIndex::from(0),
                    op: BinaryFieldOp::Add,
                    lhs: RegisterIndex::from(0),
                    rhs: RegisterIndex::from(1),
                },
                BrilligOpcode::Stop,
            ],
            predicate: None,
        };
        let opcodes = vec![
            // z = x + y
            Opcode::Brillig(brillig_opcodes),
            // x + y - z = 0
            Opcode::AssertZero(Expression {
                mul_terms: vec![],
                linear_combinations: vec![(fe_1, w_x), (fe_1, w_y), (-fe_1, w_z)],
                q_c: fe_0,
            }),
        ];
        let current_witness_index = 3;
        let circuit = &Circuit { current_witness_index, opcodes, ..Circuit::default() };

        let debug_symbols = vec![];
        let file_map = BTreeMap::new();
        let warnings = vec![];
        let debug_artifact = &DebugArtifact { debug_symbols, file_map, warnings };

        let initial_witness = BTreeMap::from([(Witness(1), fe_1), (Witness(2), fe_1)]).into();

        let mut context = DebugContext::new(
            &StubbedBlackBoxSolver,
            circuit,
            debug_artifact,
            initial_witness,
            Box::new(DefaultForeignCallExecutor::new(true, None)),
        );

        // set breakpoint
        let breakpoint_location = OpcodeLocation::Brillig { acir_index: 0, brillig_index: 1 };
        assert!(context.add_breakpoint(breakpoint_location));

        // execute the first ACIR opcode (Brillig block) -> should reach the breakpoint instead
        let result = context.step_acir_opcode();
        assert!(matches!(result, DebugCommandResult::BreakpointReached(_)));
        assert_eq!(context.get_current_opcode_location(), Some(breakpoint_location));

        // continue execution to the next ACIR opcode
        let result = context.step_acir_opcode();
        assert!(matches!(result, DebugCommandResult::Ok));
        assert_eq!(context.get_current_opcode_location(), Some(OpcodeLocation::Acir(1)));

        // last ACIR opcode
        let result = context.step_acir_opcode();
        assert!(matches!(result, DebugCommandResult::Done));
        assert_eq!(context.get_current_opcode_location(), None);
    }

    #[test]
    fn test_offset_opcode_location() {
        let opcodes = vec![
            Opcode::Brillig(Brillig {
                inputs: vec![],
                outputs: vec![],
                bytecode: vec![BrilligOpcode::Stop, BrilligOpcode::Stop, BrilligOpcode::Stop],
                predicate: None,
            }),
            Opcode::MemoryInit { block_id: BlockId(0), init: vec![] },
            Opcode::Brillig(Brillig {
                inputs: vec![],
                outputs: vec![],
                bytecode: vec![BrilligOpcode::Stop, BrilligOpcode::Stop, BrilligOpcode::Stop],
                predicate: None,
            }),
            Opcode::AssertZero(Expression::default()),
        ];
        let circuit = Circuit { opcodes, ..Circuit::default() };
        let debug_artifact =
            DebugArtifact { debug_symbols: vec![], file_map: BTreeMap::new(), warnings: vec![] };
        let context = DebugContext::new(
            &StubbedBlackBoxSolver,
            &circuit,
            &debug_artifact,
            WitnessMap::new(),
            Box::new(DefaultForeignCallExecutor::new(true, None)),
        );

        assert_eq!(context.offset_opcode_location(&None, 0), (None, 0));
        assert_eq!(context.offset_opcode_location(&None, 2), (None, 2));
        assert_eq!(context.offset_opcode_location(&None, -2), (None, -2));
        assert_eq!(
            context.offset_opcode_location(&Some(OpcodeLocation::Acir(0)), 0),
            (Some(OpcodeLocation::Acir(0)), 0)
        );
        assert_eq!(
            context.offset_opcode_location(&Some(OpcodeLocation::Acir(0)), 1),
            (Some(OpcodeLocation::Brillig { acir_index: 0, brillig_index: 1 }), 0)
        );
        assert_eq!(
            context.offset_opcode_location(&Some(OpcodeLocation::Acir(0)), 2),
            (Some(OpcodeLocation::Brillig { acir_index: 0, brillig_index: 2 }), 0)
        );
        assert_eq!(
            context.offset_opcode_location(&Some(OpcodeLocation::Acir(0)), 3),
            (Some(OpcodeLocation::Acir(1)), 0)
        );
        assert_eq!(
            context.offset_opcode_location(&Some(OpcodeLocation::Acir(0)), 4),
            (Some(OpcodeLocation::Acir(2)), 0)
        );
        assert_eq!(
            context.offset_opcode_location(&Some(OpcodeLocation::Acir(0)), 5),
            (Some(OpcodeLocation::Brillig { acir_index: 2, brillig_index: 1 }), 0)
        );
        assert_eq!(
            context.offset_opcode_location(&Some(OpcodeLocation::Acir(0)), 7),
            (Some(OpcodeLocation::Acir(3)), 0)
        );
        assert_eq!(context.offset_opcode_location(&Some(OpcodeLocation::Acir(0)), 8), (None, 0));
        assert_eq!(context.offset_opcode_location(&Some(OpcodeLocation::Acir(0)), 20), (None, 12));
        assert_eq!(
            context.offset_opcode_location(&Some(OpcodeLocation::Acir(1)), 2),
            (Some(OpcodeLocation::Brillig { acir_index: 2, brillig_index: 1 }), 0)
        );
        assert_eq!(context.offset_opcode_location(&Some(OpcodeLocation::Acir(0)), -1), (None, -1));
        assert_eq!(
            context.offset_opcode_location(&Some(OpcodeLocation::Acir(0)), -10),
            (None, -10)
        );

        assert_eq!(
            context.offset_opcode_location(
                &Some(OpcodeLocation::Brillig { acir_index: 0, brillig_index: 1 }),
                -1
            ),
            (Some(OpcodeLocation::Acir(0)), 0)
        );
        assert_eq!(
            context.offset_opcode_location(
                &Some(OpcodeLocation::Brillig { acir_index: 0, brillig_index: 2 }),
                -2
            ),
            (Some(OpcodeLocation::Acir(0)), 0)
        );
        assert_eq!(
            context.offset_opcode_location(&Some(OpcodeLocation::Acir(1)), -3),
            (Some(OpcodeLocation::Acir(0)), 0)
        );
        assert_eq!(
            context.offset_opcode_location(&Some(OpcodeLocation::Acir(2)), -4),
            (Some(OpcodeLocation::Acir(0)), 0)
        );
        assert_eq!(
            context.offset_opcode_location(
                &Some(OpcodeLocation::Brillig { acir_index: 2, brillig_index: 1 }),
                -5
            ),
            (Some(OpcodeLocation::Acir(0)), 0)
        );
        assert_eq!(
            context.offset_opcode_location(&Some(OpcodeLocation::Acir(3)), -7),
            (Some(OpcodeLocation::Acir(0)), 0)
        );
        assert_eq!(
            context.offset_opcode_location(&Some(OpcodeLocation::Acir(2)), -2),
            (Some(OpcodeLocation::Brillig { acir_index: 0, brillig_index: 2 }), 0)
        );
    }
}<|MERGE_RESOLUTION|>--- conflicted
+++ resolved
@@ -448,65 +448,6 @@
     use nargo::{artifacts::debug::DebugArtifact, ops::DefaultForeignCallExecutor};
     use std::collections::BTreeMap;
 
-<<<<<<< HEAD
-    struct StubbedSolver;
-
-    impl BlackBoxFunctionSolver for StubbedSolver {
-        fn schnorr_verify(
-            &self,
-            _public_key_x: &FieldElement,
-            _public_key_y: &FieldElement,
-            _signature: &[u8],
-            _message: &[u8],
-        ) -> Result<bool, acvm::BlackBoxResolutionError> {
-            unimplemented!();
-        }
-
-        fn pedersen_commitment(
-            &self,
-            _inputs: &[FieldElement],
-            _domain_separator: u32,
-        ) -> Result<(FieldElement, FieldElement), acvm::BlackBoxResolutionError> {
-            unimplemented!();
-        }
-
-        fn pedersen_hash(
-            &self,
-            _inputs: &[FieldElement],
-            _domain_separator: u32,
-        ) -> Result<FieldElement, acvm::BlackBoxResolutionError> {
-            unimplemented!();
-        }
-
-        fn fixed_base_scalar_mul(
-            &self,
-            _low: &FieldElement,
-            _high: &FieldElement,
-        ) -> Result<(FieldElement, FieldElement), acvm::BlackBoxResolutionError> {
-            unimplemented!();
-        }
-
-        fn ec_add(
-            &self,
-            _input1_x: &FieldElement,
-            _input1_y: &FieldElement,
-            _input2_x: &FieldElement,
-            _input2_y: &FieldElement,
-        ) -> Result<(FieldElement, FieldElement), acvm::BlackBoxResolutionError> {
-            unimplemented!();
-        }
-
-        fn ec_double(
-            &self,
-            _input_x: &FieldElement,
-            _input_y: &FieldElement,
-        ) -> Result<(FieldElement, FieldElement), acvm::BlackBoxResolutionError> {
-            unimplemented!();
-        }
-    }
-
-=======
->>>>>>> 420a5c74
     #[test]
     fn test_resolve_foreign_calls_stepping_into_brillig() {
         let fe_0 = FieldElement::zero();
