use noirc_frontend::{
    hir::resolution::errors::Span, ArrayLiteral, BlockExpression, Expression, ExpressionKind,
    Literal, Statement,
};

use super::FmtVisitor;

impl FmtVisitor<'_> {
    pub(crate) fn visit_expr(&mut self, expr: Expression) {
        let span = expr.span;

        let rewrite = self.format_expr(expr);
        self.push_rewrite(rewrite, span);

        self.last_position = span.end();
    }

    fn format_expr(&self, Expression { kind, span }: Expression) -> String {
        match kind {
            ExpressionKind::Block(block) => {
                let mut visitor = FmtVisitor::new(self.source, self.config);

                visitor.block_indent = self.block_indent;
                visitor.visit_block(block, span, true);

                visitor.buffer
            }
            ExpressionKind::Prefix(prefix) => {
                format!("{}{}", prefix.operator, self.format_expr(prefix.rhs))
            }
            ExpressionKind::Cast(cast) => {
                format!("{} as {}", self.format_expr(cast.lhs), cast.r#type)
            }
            ExpressionKind::Infix(infix) => {
                format!(
                    "{} {} {}",
                    self.format_expr(infix.lhs),
                    infix.operator.contents.as_string(),
                    self.format_expr(infix.rhs)
                )
            }
<<<<<<< HEAD
            ExpressionKind::Variable(path) => path.to_string(),
=======
            ExpressionKind::MemberAccess(member_access_expr) => {
                let lhs_str = self.format_expr(member_access_expr.lhs);
                format!("{}.{}", lhs_str, member_access_expr.rhs)
            }
            ExpressionKind::Index(index_expr) => {
                let formatted_collection =
                    self.format_expr(index_expr.collection).trim_end().to_string();
                let formatted_index = self.format_expr(index_expr.index);
                format!("{}[{}]", formatted_collection, formatted_index)
            }
>>>>>>> cf42de85
            ExpressionKind::Literal(literal) => match literal {
                Literal::Integer(_) => slice!(self, span.start(), span.end()).to_string(),
                Literal::Array(ArrayLiteral::Repeated { repeated_element, length }) => {
                    format!("[{}; {length}]", self.format_expr(*repeated_element))
                }
                // TODO: Handle line breaks when array gets too long.
                Literal::Array(ArrayLiteral::Standard(exprs)) => {
                    let contents: Vec<String> =
                        exprs.into_iter().map(|expr| self.format_expr(expr)).collect();
                    format!("[{}]", contents.join(", "))
                }

                Literal::Bool(_) | Literal::Str(_) | Literal::FmtStr(_) | Literal::Unit => {
                    literal.to_string()
                }
            },
            // TODO:
            _expr => slice!(self, span.start(), span.end()).to_string(),
        }
    }

    pub(crate) fn visit_block(
        &mut self,
        block: BlockExpression,
        block_span: Span,
        should_indent: bool,
    ) {
        if block.is_empty() {
            self.visit_empty_block(block_span, should_indent);
            return;
        }

        self.last_position = block_span.start() + 1; // `{`
        self.push_str("{");

        self.trim_spaces_after_opening_brace(&block.0);

        self.with_indent(|this| {
            this.visit_stmts(block.0);
        });

        let slice = slice!(self, self.last_position, block_span.end() - 1).trim_end();
        self.push_str(slice);

        self.last_position = block_span.end();

        self.push_str("\n");
        if should_indent {
            self.push_str(&self.block_indent.to_string());
        }
        self.push_str("}");
    }

    fn trim_spaces_after_opening_brace(&mut self, block: &[Statement]) {
        if let Some(first_stmt) = block.first() {
            let slice = slice!(self, self.last_position, first_stmt.span.start());
            let len =
                slice.chars().take_while(|ch| ch.is_whitespace()).collect::<String>().rfind('\n');
            self.last_position += len.unwrap_or(0) as u32;
        }
    }

    fn visit_empty_block(&mut self, block_span: Span, should_indent: bool) {
        let slice = slice!(self, block_span.start(), block_span.end());
        let comment_str = slice[1..slice.len() - 1].trim();
        let block_str = if comment_str.is_empty() {
            "{}".to_string()
        } else {
            self.block_indent.block_indent(self.config);
            let open_indent = self.block_indent.to_string();
            self.block_indent.block_unindent(self.config);
            let close_indent =
                if should_indent { self.block_indent.to_string() } else { String::new() };

            let ret = format!("{{\n{open_indent}{comment_str}\n{close_indent}}}");
            ret
        };
        self.last_position = block_span.end();
        self.push_str(&block_str);
    }
}<|MERGE_RESOLUTION|>--- conflicted
+++ resolved
@@ -39,9 +39,7 @@
                     self.format_expr(infix.rhs)
                 )
             }
-<<<<<<< HEAD
             ExpressionKind::Variable(path) => path.to_string(),
-=======
             ExpressionKind::MemberAccess(member_access_expr) => {
                 let lhs_str = self.format_expr(member_access_expr.lhs);
                 format!("{}.{}", lhs_str, member_access_expr.rhs)
@@ -52,7 +50,6 @@
                 let formatted_index = self.format_expr(index_expr.index);
                 format!("{}[{}]", formatted_collection, formatted_index)
             }
->>>>>>> cf42de85
             ExpressionKind::Literal(literal) => match literal {
                 Literal::Integer(_) => slice!(self, span.start(), span.end()).to_string(),
                 Literal::Array(ArrayLiteral::Repeated { repeated_element, length }) => {
