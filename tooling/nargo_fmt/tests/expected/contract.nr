// Lorem ipsum dolor sit amet, consectetur adipiscing elit, sed do eiusmod tempor incididunt ut labore et dolore magna aliqua. 
// Ut enim ad minim veniam, quis nostrud exercitation ullamco laboris nisi ut aliquip ex ea commodo consequat. 
// Duis aute irure dolor in reprehenderit in voluptate velit esse cillum dolore eu fugiat nulla pariatur. 
// Excepteur sint occaecat cupidatat non proident, sunt in culpa qui officia deserunt mollit anim id est laborum.
contract Benchmarking {
    use dep::aztec::protocol_types::abis::function_selector::FunctionSelector;

    use dep::value_note::{utils::{increment, decrement}, value_note::{VALUE_NOTE_LEN, ValueNote, ValueNoteMethods}};

    use dep::aztec::{
        context::Context, note::{note_getter_options::NoteGetterOptions, note_header::NoteHeader},
        log::emit_unencrypted_log, state_vars::{Map, PublicMutable, PrivateSet},
<<<<<<< HEAD
        types::type_serialization::field_serialization::{FieldSerializationMethods, field_SERIALIZED_LEN},
        types::address::{AztecAddress}
=======
        types::type_serialization::field_serialization::{FieldSerializationMethods, FIELD_SERIALIZED_LEN},
        types::address::AztecAddress
>>>>>>> f3eee6c0
    };

    struct Storage {
        notes: Map<AztecAddress, PrivateSet<ValueNote, VALUE_NOTE_LEN>>,
        balances: Map<AztecAddress, PublicMutable<field, field_SERIALIZED_LEN>>,
    }

    impl Storage {
        fn init(context: Context) -> pub Self {
            Storage {
                notes: Map::new(
                    context,
                    1,
                    |context, slot| { PrivateSet::new(context, slot, ValueNoteMethods) }
                ),
                balances: Map::new(
                    context,
                    2,
                    |context, slot| { PublicMutable::new(context, slot, FieldSerializationMethods) }
                )
            }
        }
    }

    #[aztec(private)]
    fn constructor() {}

    // Nec tincidunt praesent semper feugiat nibh sed pulvinar. Nibh nisl condimentum id venenatis a.
    #[aztec(private)]
    fn create_note(owner: field, value: field) {
        increment(storage.notes.at(owner), value, owner);
    }

    // Diam quam nulla porttitor massa id. Elit ullamcorper dignissim cras tincidunt lobortis feugiat.
    #[aztec(private)]
    fn recreate_note(owner: field, index: u32) {
        let owner_notes = storage.notes.at(owner);
        let getter_options = NoteGetterOptions::new().set_limit(1).set_offset(index);
        let notes = owner_notes.get_notes(getter_options);
        let note = notes[0].unwrap_unchecked();
        owner_notes.remove(note);
        increment(owner_notes, note.value, owner);
    }

    // Ultrices in iaculis nunc sed augue lacus.
    #[aztec(public)]
    fn increment_balance(owner: field, value: field) {
        let current = storage.balances.at(owner).read();
        storage.balances.at(owner).write(current + value);
        let _callStackItem1 = context.call_public_function(
            context.this_address(),
            FunctionSelector::from_signature("broadcast(field)"),
            [owner]
        );
    }

    // Est ultricies integer quis auctor elit sed. In nibh mauris cursus mattis molestie a iaculis.
    #[aztec(public)]
    fn broadcast(owner: field) {
        emit_unencrypted_log(&mut context, storage.balances.at(owner).read());
    }
}

// Uses the token bridge contract, which tells which input token we need to talk to and handles the exit funds to L1 
contract Uniswap {}<|MERGE_RESOLUTION|>--- conflicted
+++ resolved
@@ -10,13 +10,8 @@
     use dep::aztec::{
         context::Context, note::{note_getter_options::NoteGetterOptions, note_header::NoteHeader},
         log::emit_unencrypted_log, state_vars::{Map, PublicMutable, PrivateSet},
-<<<<<<< HEAD
-        types::type_serialization::field_serialization::{FieldSerializationMethods, field_SERIALIZED_LEN},
-        types::address::{AztecAddress}
-=======
         types::type_serialization::field_serialization::{FieldSerializationMethods, FIELD_SERIALIZED_LEN},
         types::address::AztecAddress
->>>>>>> f3eee6c0
     };
 
     struct Storage {
