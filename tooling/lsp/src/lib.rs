#![forbid(unsafe_code)]
#![warn(unreachable_pub)]
#![warn(clippy::semicolon_if_nothing_returned)]
#![cfg_attr(not(test), warn(unused_crate_dependencies, unused_extern_crates))]

use std::{
    future::Future,
    ops::{self, ControlFlow},
    path::{Path, PathBuf},
    pin::Pin,
    task::{self, Poll},
};

use acvm::BlackBoxFunctionSolver;
use async_lsp::{
    router::Router, AnyEvent, AnyNotification, AnyRequest, ClientSocket, Error, LspService,
    ResponseError,
};
use codespan_reporting::files;
use noirc_frontend::{
    graph::{CrateId, CrateName},
    hir::{Context, FunctionNameMatch},
};
use notifications::{
    on_did_change_configuration, on_did_change_text_document, on_did_close_text_document,
    on_did_open_text_document, on_did_save_text_document, on_exit, on_initialized,
};
use requests::{
    on_code_lens_request, on_initialize, on_shutdown, on_test_run_request, on_tests_request,
};
use serde_json::Value as JsonValue;
use tower::Service;

mod notifications;
mod requests;
mod solver;
mod types;

use solver::WrapperSolver;
use types::{notification, request, NargoTest, NargoTestId, Position, Range, Url};

// State for the LSP gets implemented on this struct and is internal to the implementation
pub struct LspState {
    root_path: Option<PathBuf>,
    client: ClientSocket,
    solver: WrapperSolver,
}

impl LspState {
    fn new(client: &ClientSocket, solver: impl BlackBoxFunctionSolver + 'static) -> Self {
        Self { client: client.clone(), root_path: None, solver: WrapperSolver(Box::new(solver)) }
    }
}

pub struct NargoLspService {
    router: Router<LspState>,
}

impl NargoLspService {
    pub fn new(client: &ClientSocket, solver: impl BlackBoxFunctionSolver + 'static) -> Self {
        let state = LspState::new(client, solver);
        let mut router = Router::new(state);
        router
            .request::<request::Initialize, _>(on_initialize)
            .request::<request::Shutdown, _>(on_shutdown)
            .request::<request::CodeLens, _>(on_code_lens_request)
            .request::<request::NargoTests, _>(on_tests_request)
            .request::<request::NargoTestRun, _>(on_test_run_request)
            .notification::<notification::Initialized>(on_initialized)
            .notification::<notification::DidChangeConfiguration>(on_did_change_configuration)
            .notification::<notification::DidOpenTextDocument>(on_did_open_text_document)
            .notification::<notification::DidChangeTextDocument>(on_did_change_text_document)
            .notification::<notification::DidCloseTextDocument>(on_did_close_text_document)
            .notification::<notification::DidSaveTextDocument>(on_did_save_text_document)
            .notification::<notification::Exit>(on_exit);
        Self { router }
    }
}

// This trait implemented as a passthrough to the router, which makes
// our `NargoLspService` a normal Service as far as Tower is concerned.
impl Service<AnyRequest> for NargoLspService {
    type Response = JsonValue;
    type Error = ResponseError;
    type Future = Pin<Box<dyn Future<Output = Result<Self::Response, Self::Error>> + Send>>;

    fn poll_ready(&mut self, cx: &mut task::Context<'_>) -> Poll<Result<(), Self::Error>> {
        self.router.poll_ready(cx)
    }

    fn call(&mut self, req: AnyRequest) -> Self::Future {
        self.router.call(req)
    }
}

// This trait implemented as a passthrough to the router, which makes
// our `NargoLspService` able to accept the `async-lsp` middleware.
impl LspService for NargoLspService {
    fn notify(&mut self, notification: AnyNotification) -> ControlFlow<Result<(), Error>> {
        self.router.notify(notification)
    }

    fn emit(&mut self, event: AnyEvent) -> ControlFlow<Result<(), Error>> {
        self.router.emit(event)
    }
}

<<<<<<< HEAD
// Handlers
// The handlers for `request` are not `async` because it compiles down to lifetimes that can't be added to
// the router. To return a future that fits the trait, it is easiest wrap your implementations in an `async {}`
// block but you can also use `std::future::ready`.
//
// Additionally, the handlers for `notification` aren't async at all.
//
// They are not attached to the `NargoLspService` struct so they can be unit tested with only `LspState`
// and params passed in.

fn on_initialize(
    state: &mut LspState,
    params: InitializeParams,
) -> impl Future<Output = Result<InitializeResult, ResponseError>> {
    state.root_path = params.root_uri.and_then(|root_uri| uri_to_file_path(&root_uri).ok());

    async {
        let text_document_sync =
            TextDocumentSyncOptions { save: Some(true.into()), ..Default::default() };

        let code_lens = CodeLensOptions { resolve_provider: Some(false) };

        let nargo = NargoCapability {
            tests: Some(NargoTestsOptions {
                fetch: Some(true),
                run: Some(true),
                update: Some(true),
            }),
        };

        Ok(InitializeResult {
            capabilities: ServerCapabilities {
                text_document_sync: Some(text_document_sync.into()),
                code_lens_provider: Some(code_lens),
                nargo: Some(nargo),
            },
            server_info: None,
        })
    }
}

fn on_test_run_request(
    state: &mut LspState,
    params: NargoTestRunParams,
) -> impl Future<Output = Result<NargoTestRunResult, ResponseError>> {
    let root_path = match &state.root_path {
        Some(root) => root,
        None => {
            return future::ready(Err(ResponseError::new(
                ErrorCode::REQUEST_FAILED,
                "Could not find project root",
            )))
        }
    };

    let toml_path = match find_package_manifest(root_path, root_path) {
        Ok(toml_path) => toml_path,
        Err(err) => {
            // If we cannot find a manifest, we can't run the test
            return future::ready(Err(ResponseError::new(ErrorCode::REQUEST_FAILED, err)));
        }
    };

    let crate_name = params.id.crate_name();
    let function_name = params.id.function_name();

    let workspace = match resolve_workspace_from_toml(
        &toml_path,
        PackageSelection::Selected(crate_name.clone()),
    ) {
        Ok(workspace) => workspace,
        Err(err) => {
            // If we found a manifest, but the workspace is invalid, we raise an error about it
            return future::ready(Err(ResponseError::new(ErrorCode::REQUEST_FAILED, err)));
        }
    };

    // Since we filtered on crate name, this should be the only item in the iterator
    match workspace.into_iter().next() {
        Some(package) => {
            let (mut context, crate_id) = prepare_package(package, Box::new(get_non_stdlib_asset));
            if check_crate(&mut context, crate_id, false).is_err() {
                let result = NargoTestRunResult {
                    id: params.id.clone(),
                    result: "error".to_string(),
                    message: Some("The project failed to compile".into()),
                };
                return future::ready(Ok(result));
            };

            let test_functions = context.get_all_test_functions_in_crate_matching(
                &crate_id,
                FunctionNameMatch::Exact(function_name),
            );

            match test_functions.into_iter().next() {
                Some((_, test_function)) => {
                    let test_result = run_test(
                        &state.solver,
                        &context,
                        test_function,
                        false,
                        &CompileOptions::default(),
                    );
                    let result = match test_result {
                        TestStatus::Pass => NargoTestRunResult {
                            id: params.id.clone(),
                            result: "pass".to_string(),
                            message: None,
                        },
                        TestStatus::Fail { message } => NargoTestRunResult {
                            id: params.id.clone(),
                            result: "fail".to_string(),
                            message: Some(message),
                        },
                        TestStatus::CompileError(diag) => NargoTestRunResult {
                            id: params.id.clone(),
                            result: "error".to_string(),
                            message: Some(diag.diagnostic.message),
                        },
                    };
                    future::ready(Ok(result))
                }
                None => future::ready(Err(ResponseError::new(
                    ErrorCode::REQUEST_FAILED,
                    format!("Could not locate test named: {function_name} in {crate_name}"),
                ))),
            }
        }
        None => future::ready(Err(ResponseError::new(
            ErrorCode::REQUEST_FAILED,
            format!("Could not locate package named: {crate_name}"),
        ))),
    }
}

fn on_tests_request(
    state: &mut LspState,
    _params: NargoTestsParams,
) -> impl Future<Output = Result<NargoTestsResult, ResponseError>> {
    let root_path = match &state.root_path {
        Some(root) => root,
        None => {
            return future::ready(Err(ResponseError::new(
                ErrorCode::REQUEST_FAILED,
                "Could not find project root",
            )))
        }
    };

    let toml_path = match find_package_manifest(root_path, root_path) {
        Ok(toml_path) => toml_path,
        Err(err) => {
            // If we cannot find a manifest, we log a warning but return no tests
            // We can reconsider this when we can build a file without the need for a Nargo.toml file to resolve deps
            let _ = state.client.log_message(LogMessageParams {
                typ: MessageType::WARNING,
                message: err.to_string(),
            });
            return future::ready(Ok(None));
        }
    };
    let workspace = match resolve_workspace_from_toml(&toml_path, PackageSelection::All) {
        Ok(workspace) => workspace,
        Err(err) => {
            // If we found a manifest, but the workspace is invalid, we raise an error about it
            return future::ready(Err(ResponseError::new(
                ErrorCode::REQUEST_FAILED,
                err.to_string(),
            )));
        }
    };

    let mut package_tests = Vec::new();

    for package in &workspace {
        let (mut context, crate_id) = prepare_package(package, Box::new(get_non_stdlib_asset));
        // We ignore the warnings and errors produced by compilation for producing tests
        // because we can still get the test functions even if compilation fails
        let _ = check_crate(&mut context, crate_id, false);

        // We don't add test headings for a package if it contains no `#[test]` functions
        if let Some(tests) = get_package_tests_in_crate(&context, &crate_id, &package.name) {
            package_tests.push(NargoPackageTests { package: package.name.to_string(), tests });
        }
    }

    let res = if package_tests.is_empty() { Ok(None) } else { Ok(Some(package_tests)) };

    future::ready(res)
}

fn on_shutdown(
    _state: &mut LspState,
    _params: (),
) -> impl Future<Output = Result<(), ResponseError>> {
    async { Ok(()) }
}

fn on_code_lens_request(
    state: &mut LspState,
    params: CodeLensParams,
) -> impl Future<Output = Result<CodeLensResult, ResponseError>> {
    let file_path = match uri_to_file_path(&params.text_document.uri) {
        Ok(file_path) => file_path,
        Err(()) => {
            return future::ready(Err(ResponseError::new(
                ErrorCode::REQUEST_FAILED,
                "URI is not a valid file path",
            )))
        }
    };

    let root_path = match &state.root_path {
        Some(root) => root,
        None => {
            return future::ready(Err(ResponseError::new(
                ErrorCode::REQUEST_FAILED,
                "Could not find project root",
            )))
        }
    };

    let toml_path = match find_package_manifest(root_path, &file_path) {
        Ok(toml_path) => toml_path,
        Err(err) => {
            // If we cannot find a manifest, we log a warning but return no code lenses
            // We can reconsider this when we can build a file without the need for a Nargo.toml file to resolve deps
            let _ = state.client.log_message(LogMessageParams {
                typ: MessageType::WARNING,
                message: err.to_string(),
            });
            return future::ready(Ok(None));
        }
    };
    let workspace = match resolve_workspace_from_toml(&toml_path, PackageSelection::All) {
        Ok(workspace) => workspace,
        Err(err) => {
            // If we found a manifest, but the workspace is invalid, we raise an error about it
            return future::ready(Err(ResponseError::new(ErrorCode::REQUEST_FAILED, err)));
        }
    };

    let mut lenses: Vec<CodeLens> = vec![];

    for package in &workspace {
        let (mut context, crate_id) = prepare_package(package, Box::new(get_non_stdlib_asset));
        // We ignore the warnings and errors produced by compilation for producing code lenses
        // because we can still get the test functions even if compilation fails
        let _ = check_crate(&mut context, crate_id, false);

        let fm = &context.file_manager;
        let files = fm.as_file_map();
        let tests = context
            .get_all_test_functions_in_crate_matching(&crate_id, FunctionNameMatch::Anything);

        for (func_name, test_function) in tests {
            let location = context.function_meta(&test_function.get_id()).name.location;
            let file_id = location.file;

            // Ignore diagnostics for any file that wasn't the file we saved
            // TODO: In the future, we could create "related" diagnostics for these files
            // TODO: This currently just appends the `.nr` file extension that we store as a constant,
            // but that won't work if we accept other extensions
            if fm.path(file_id).with_extension(FILE_EXTENSION) != file_path {
                continue;
            }

            let range =
                byte_span_to_range(files, file_id, location.span.into()).unwrap_or_default();

            let test_command = Command {
                title: format!("{ARROW} {TEST_CODELENS_TITLE}"),
                command: TEST_COMMAND.into(),
                arguments: Some(vec![
                    "--program-dir".into(),
                    format!("{}", workspace.root_dir.display()).into(),
                    "--package".into(),
                    format!("{}", package.name).into(),
                    "--exact".into(),
                    func_name.into(),
                ]),
            };

            let test_lens = CodeLens { range, command: Some(test_command), data: None };

            lenses.push(test_lens);
        }

        if package.is_binary() {
            if let Some(main_func_id) = context.get_main_function(&crate_id) {
                let location = context.function_meta(&main_func_id).name.location;
                let file_id = location.file;

                // Ignore diagnostics for any file that wasn't the file we saved
                // TODO: In the future, we could create "related" diagnostics for these files
                // TODO: This currently just appends the `.nr` file extension that we store as a constant,
                // but that won't work if we accept other extensions
                if fm.path(file_id).with_extension(FILE_EXTENSION) != file_path {
                    continue;
                }

                let range =
                    byte_span_to_range(files, file_id, location.span.into()).unwrap_or_default();

                let compile_command = Command {
                    title: format!("{ARROW} {COMPILE_CODELENS_TITLE}"),
                    command: COMPILE_COMMAND.into(),
                    arguments: Some(vec![
                        "--program-dir".into(),
                        format!("{}", workspace.root_dir.display()).into(),
                        "--package".into(),
                        format!("{}", package.name).into(),
                    ]),
                };

                let compile_lens = CodeLens { range, command: Some(compile_command), data: None };

                lenses.push(compile_lens);

                let execute_command = Command {
                    title: EXECUTE_CODELENS_TITLE.to_string(),
                    command: EXECUTE_COMMAND.into(),
                    arguments: Some(vec![
                        "--program-dir".into(),
                        format!("{}", workspace.root_dir.display()).into(),
                        "--package".into(),
                        format!("{}", package.name).into(),
                    ]),
                };

                let execute_lens = CodeLens { range, command: Some(execute_command), data: None };

                lenses.push(execute_lens);
            }
        }

        if package.is_contract() {
            // Currently not looking to deduplicate this since we don't have a clear decision on if the Contract stuff is staying
            for contract in context.get_all_contracts(&crate_id) {
                let location = contract.location;
                let file_id = location.file;

                // Ignore diagnostics for any file that wasn't the file we saved
                // TODO: In the future, we could create "related" diagnostics for these files
                // TODO: This currently just appends the `.nr` file extension that we store as a constant,
                // but that won't work if we accept other extensions
                if fm.path(file_id).with_extension(FILE_EXTENSION) != file_path {
                    continue;
                }

                let range =
                    byte_span_to_range(files, file_id, location.span.into()).unwrap_or_default();

                let compile_command = Command {
                    title: format!("{ARROW} {COMPILE_CODELENS_TITLE}"),
                    command: COMPILE_COMMAND.into(),
                    arguments: Some(vec![
                        "--program-dir".into(),
                        format!("{}", workspace.root_dir.display()).into(),
                        "--package".into(),
                        format!("{}", package.name).into(),
                    ]),
                };

                let compile_lens = CodeLens { range, command: Some(compile_command), data: None };

                lenses.push(compile_lens);
            }
        }
    }

    let res = if lenses.is_empty() { Ok(None) } else { Ok(Some(lenses)) };

    future::ready(res)
}

fn on_initialized(
    _state: &mut LspState,
    _params: InitializedParams,
) -> ControlFlow<Result<(), async_lsp::Error>> {
    ControlFlow::Continue(())
}

fn on_did_change_configuration(
    _state: &mut LspState,
    _params: DidChangeConfigurationParams,
) -> ControlFlow<Result<(), async_lsp::Error>> {
    ControlFlow::Continue(())
}

fn on_did_open_text_document(
    _state: &mut LspState,
    _params: DidOpenTextDocumentParams,
) -> ControlFlow<Result<(), async_lsp::Error>> {
    ControlFlow::Continue(())
}

fn on_did_change_text_document(
    _state: &mut LspState,
    _params: DidChangeTextDocumentParams,
) -> ControlFlow<Result<(), async_lsp::Error>> {
    ControlFlow::Continue(())
}

fn on_did_close_text_document(
    _state: &mut LspState,
    _params: DidCloseTextDocumentParams,
) -> ControlFlow<Result<(), async_lsp::Error>> {
    ControlFlow::Continue(())
}

fn on_did_save_text_document(
    state: &mut LspState,
    params: DidSaveTextDocumentParams,
) -> ControlFlow<Result<(), async_lsp::Error>> {
    let file_path = match uri_to_file_path(&params.text_document.uri) {
        Ok(file_path) => file_path,
        Err(()) => {
            return ControlFlow::Break(Err(ResponseError::new(
                ErrorCode::REQUEST_FAILED,
                "URI is not a valid file path",
            )
            .into()))
        }
    };

    let root_path = match &state.root_path {
        Some(root) => root,
        None => {
            return ControlFlow::Break(Err(ResponseError::new(
                ErrorCode::REQUEST_FAILED,
                "Could not find project root",
            )
            .into()));
        }
    };

    let toml_path = match find_package_manifest(root_path, &file_path) {
        Ok(toml_path) => toml_path,
        Err(err) => {
            // If we cannot find a manifest, we log a warning but return no diagnostics
            // We can reconsider this when we can build a file without the need for a Nargo.toml file to resolve deps
            let _ = state.client.log_message(LogMessageParams {
                typ: MessageType::WARNING,
                message: format!("{err}"),
            });
            return ControlFlow::Continue(());
        }
    };
    let workspace = match resolve_workspace_from_toml(&toml_path, PackageSelection::All) {
        Ok(workspace) => workspace,
        Err(err) => {
            // If we found a manifest, but the workspace is invalid, we raise an error about it
            return ControlFlow::Break(Err(ResponseError::new(
                ErrorCode::REQUEST_FAILED,
                format!("{err}"),
            )
            .into()));
        }
    };

    let mut diagnostics = Vec::new();

    for package in &workspace {
        let (mut context, crate_id) =
            prepare_package(package, Box::new(|path| std::fs::read_to_string(path)));

        let file_diagnostics = match check_crate(&mut context, crate_id, false) {
            Ok(((), warnings)) => warnings,
            Err(errors_and_warnings) => errors_and_warnings,
        };

        // We don't add test headings for a package if it contains no `#[test]` functions
        if let Some(tests) = get_package_tests_in_crate(&context, &crate_id, &package.name) {
            let _ = state.client.notify::<notification::NargoUpdateTests>(NargoPackageTests {
                package: package.name.to_string(),
                tests,
            });
        }

        if !file_diagnostics.is_empty() {
            let fm = &context.file_manager;
            let files = fm.as_file_map();

            for FileDiagnostic { file_id, diagnostic, call_stack: _ } in file_diagnostics {
                // Ignore diagnostics for any file that wasn't the file we saved
                // TODO: In the future, we could create "related" diagnostics for these files
                // TODO: This currently just appends the `.nr` file extension that we store as a constant,
                // but that won't work if we accept other extensions
                if fm.path(file_id).with_extension(FILE_EXTENSION) != file_path {
                    continue;
                }

                let mut range = Range::default();

                // TODO: Should this be the first item in secondaries? Should we bail when we find a range?
                for sec in diagnostic.secondaries {
                    // Not using `unwrap_or_default` here because we don't want to overwrite a valid range with a default range
                    if let Some(r) = byte_span_to_range(files, file_id, sec.span.into()) {
                        range = r;
                    }
                }
                let severity = match diagnostic.kind {
                    DiagnosticKind::Error => Some(DiagnosticSeverity::ERROR),
                    DiagnosticKind::Warning => Some(DiagnosticSeverity::WARNING),
                };
                diagnostics.push(Diagnostic {
                    range,
                    severity,
                    message: diagnostic.message,
                    ..Default::default()
                });
            }
        }
    }

    // We need to refresh lenses when we compile since that's the only time they can be accurately reflected
    std::mem::drop(state.client.code_lens_refresh(()));

    let _ = state.client.publish_diagnostics(PublishDiagnosticsParams {
        uri: params.text_document.uri,
        version: None,
        diagnostics,
    });

    ControlFlow::Continue(())
}

fn on_exit(_state: &mut LspState, _params: ()) -> ControlFlow<Result<(), async_lsp::Error>> {
    ControlFlow::Continue(())
}

=======
>>>>>>> 3bb250eb
fn get_package_tests_in_crate(
    context: &Context,
    crate_id: &CrateId,
    crate_name: &CrateName,
) -> Option<Vec<NargoTest>> {
    let fm = &context.file_manager;
    let files = fm.as_file_map();
    let tests =
        context.get_all_test_functions_in_crate_matching(crate_id, FunctionNameMatch::Anything);

    let package_tests: Vec<_> = tests
        .into_iter()
        .map(|(func_name, test_function)| {
            let location = context.function_meta(&test_function.get_id()).name.location;
            let file_id = location.file;

<<<<<<< HEAD
        package_tests.push(NargoTest {
            id: NargoTestId::new(crate_name.clone(), func_name.clone()),
            label: func_name,
            // These `file://` URIs are currently normalized inside of the vscode extension
            // TODO: Do proper normalization inside the LSP instead of at the extension
            uri: Url::from_file_path(file_path)
                .expect("Expected a valid file path that can be converted into a URI"),
            range,
        });
    }
=======
            let range =
                byte_span_to_range(files, file_id, location.span.into()).unwrap_or_default();
            let file_uri = Url::from_file_path(fm.path(file_id))
                .expect("Expected a valid file path that can be converted into a URI");

            NargoTest {
                id: NargoTestId::new(crate_name.clone(), func_name.clone()),
                label: func_name,
                uri: file_uri,
                range,
            }
        })
        .collect();
>>>>>>> 3bb250eb

    if package_tests.is_empty() {
        None
    } else {
        Some(package_tests)
    }
}

fn byte_span_to_range<'a, F: files::Files<'a> + ?Sized>(
    files: &'a F,
    file_id: F::FileId,
    span: ops::Range<usize>,
) -> Option<Range> {
    if let Ok(codespan_range) = codespan_lsp::byte_span_to_range(files, file_id, span) {
        // We have to manually construct a Range because the codespan_lsp restricts lsp-types to the wrong version range
        // TODO: codespan is unmaintained and we should probably subsume it. Ref https://github.com/brendanzab/codespan/issues/345
        let range = Range {
            start: Position {
                line: codespan_range.start.line,
                character: codespan_range.start.character,
            },
            end: Position {
                line: codespan_range.end.line,
                character: codespan_range.end.character,
            },
        };
        Some(range)
    } else {
        None
    }
}

<<<<<<< HEAD
// This smooths over `vscode-test-web://` or other schemes that may be sent from a browser client
fn uri_to_file_path(uri: &Url) -> Result<PathBuf, ()> {
    if uri.scheme() == "vscode-test-web" {
        Ok(PathBuf::from("/").join(uri.path()))
    } else {
        uri.to_file_path()
    }
}

#[cfg(test)]
mod lsp_tests {
    use lsp_types::TextDocumentSyncCapability;
    use tokio::test;

    use super::*;

    #[test]
    async fn test_on_initialize() {
        struct MockBackend;
        impl BlackBoxFunctionSolver for MockBackend {
            fn schnorr_verify(
                &self,
                _public_key_x: &acvm::FieldElement,
                _public_key_y: &acvm::FieldElement,
                _signature: &[u8],
                _message: &[u8],
            ) -> Result<bool, acvm::BlackBoxResolutionError> {
                unimplemented!()
            }

            fn pedersen(
                &self,
                _inputs: &[acvm::FieldElement],
                _domain_separator: u32,
            ) -> Result<(acvm::FieldElement, acvm::FieldElement), acvm::BlackBoxResolutionError>
            {
                unimplemented!()
            }

            fn fixed_base_scalar_mul(
                &self,
                _low: &acvm::FieldElement,
                _high: &acvm::FieldElement,
            ) -> Result<(acvm::FieldElement, acvm::FieldElement), acvm::BlackBoxResolutionError>
            {
                unimplemented!()
            }
        }

        let client = ClientSocket::new_closed();
        let solver = MockBackend;
        let mut state = LspState::new(&client, solver);
        let params = InitializeParams::default();
        let response = on_initialize(&mut state, params).await.unwrap();
        assert!(matches!(
            response.capabilities,
            ServerCapabilities {
                text_document_sync: Some(TextDocumentSyncCapability::Options(
                    TextDocumentSyncOptions { save: Some(_), .. }
                )),
                code_lens_provider: Some(CodeLensOptions { resolve_provider: Some(false) }),
                ..
            }
        ));
        assert!(response.server_info.is_none());
    }
}

=======
>>>>>>> 3bb250eb
cfg_if::cfg_if! {
    if #[cfg(all(target_arch = "wasm32", not(target_os = "wasi")))] {
        use wasm_bindgen::{prelude::*, JsValue};

        #[wasm_bindgen(module = "@noir-lang/source-resolver")]
        extern "C" {

            #[wasm_bindgen(catch)]
            fn read_file(path: &str) -> Result<String, JsValue>;

        }

        fn get_non_stdlib_asset(path_to_file: &Path) -> std::io::Result<String> {
            let path_str = path_to_file.to_str().unwrap();
            match read_file(path_str) {
                Ok(buffer) => Ok(buffer),
                Err(_) => Err(Error::new(ErrorKind::Other, "could not read file using wasm")),
            }
        }
    } else {
        fn get_non_stdlib_asset(path_to_file: &Path) -> std::io::Result<String> {
            std::fs::read_to_string(path_to_file)
        }
    }
}<|MERGE_RESOLUTION|>--- conflicted
+++ resolved
@@ -105,542 +105,15 @@
     }
 }
 
-<<<<<<< HEAD
-// Handlers
-// The handlers for `request` are not `async` because it compiles down to lifetimes that can't be added to
-// the router. To return a future that fits the trait, it is easiest wrap your implementations in an `async {}`
-// block but you can also use `std::future::ready`.
-//
-// Additionally, the handlers for `notification` aren't async at all.
-//
-// They are not attached to the `NargoLspService` struct so they can be unit tested with only `LspState`
-// and params passed in.
-
-fn on_initialize(
-    state: &mut LspState,
-    params: InitializeParams,
-) -> impl Future<Output = Result<InitializeResult, ResponseError>> {
-    state.root_path = params.root_uri.and_then(|root_uri| uri_to_file_path(&root_uri).ok());
-
-    async {
-        let text_document_sync =
-            TextDocumentSyncOptions { save: Some(true.into()), ..Default::default() };
-
-        let code_lens = CodeLensOptions { resolve_provider: Some(false) };
-
-        let nargo = NargoCapability {
-            tests: Some(NargoTestsOptions {
-                fetch: Some(true),
-                run: Some(true),
-                update: Some(true),
-            }),
-        };
-
-        Ok(InitializeResult {
-            capabilities: ServerCapabilities {
-                text_document_sync: Some(text_document_sync.into()),
-                code_lens_provider: Some(code_lens),
-                nargo: Some(nargo),
-            },
-            server_info: None,
-        })
-    }
-}
-
-fn on_test_run_request(
-    state: &mut LspState,
-    params: NargoTestRunParams,
-) -> impl Future<Output = Result<NargoTestRunResult, ResponseError>> {
-    let root_path = match &state.root_path {
-        Some(root) => root,
-        None => {
-            return future::ready(Err(ResponseError::new(
-                ErrorCode::REQUEST_FAILED,
-                "Could not find project root",
-            )))
-        }
-    };
-
-    let toml_path = match find_package_manifest(root_path, root_path) {
-        Ok(toml_path) => toml_path,
-        Err(err) => {
-            // If we cannot find a manifest, we can't run the test
-            return future::ready(Err(ResponseError::new(ErrorCode::REQUEST_FAILED, err)));
-        }
-    };
-
-    let crate_name = params.id.crate_name();
-    let function_name = params.id.function_name();
-
-    let workspace = match resolve_workspace_from_toml(
-        &toml_path,
-        PackageSelection::Selected(crate_name.clone()),
-    ) {
-        Ok(workspace) => workspace,
-        Err(err) => {
-            // If we found a manifest, but the workspace is invalid, we raise an error about it
-            return future::ready(Err(ResponseError::new(ErrorCode::REQUEST_FAILED, err)));
-        }
-    };
-
-    // Since we filtered on crate name, this should be the only item in the iterator
-    match workspace.into_iter().next() {
-        Some(package) => {
-            let (mut context, crate_id) = prepare_package(package, Box::new(get_non_stdlib_asset));
-            if check_crate(&mut context, crate_id, false).is_err() {
-                let result = NargoTestRunResult {
-                    id: params.id.clone(),
-                    result: "error".to_string(),
-                    message: Some("The project failed to compile".into()),
-                };
-                return future::ready(Ok(result));
-            };
-
-            let test_functions = context.get_all_test_functions_in_crate_matching(
-                &crate_id,
-                FunctionNameMatch::Exact(function_name),
-            );
-
-            match test_functions.into_iter().next() {
-                Some((_, test_function)) => {
-                    let test_result = run_test(
-                        &state.solver,
-                        &context,
-                        test_function,
-                        false,
-                        &CompileOptions::default(),
-                    );
-                    let result = match test_result {
-                        TestStatus::Pass => NargoTestRunResult {
-                            id: params.id.clone(),
-                            result: "pass".to_string(),
-                            message: None,
-                        },
-                        TestStatus::Fail { message } => NargoTestRunResult {
-                            id: params.id.clone(),
-                            result: "fail".to_string(),
-                            message: Some(message),
-                        },
-                        TestStatus::CompileError(diag) => NargoTestRunResult {
-                            id: params.id.clone(),
-                            result: "error".to_string(),
-                            message: Some(diag.diagnostic.message),
-                        },
-                    };
-                    future::ready(Ok(result))
-                }
-                None => future::ready(Err(ResponseError::new(
-                    ErrorCode::REQUEST_FAILED,
-                    format!("Could not locate test named: {function_name} in {crate_name}"),
-                ))),
-            }
-        }
-        None => future::ready(Err(ResponseError::new(
-            ErrorCode::REQUEST_FAILED,
-            format!("Could not locate package named: {crate_name}"),
-        ))),
-    }
-}
-
-fn on_tests_request(
-    state: &mut LspState,
-    _params: NargoTestsParams,
-) -> impl Future<Output = Result<NargoTestsResult, ResponseError>> {
-    let root_path = match &state.root_path {
-        Some(root) => root,
-        None => {
-            return future::ready(Err(ResponseError::new(
-                ErrorCode::REQUEST_FAILED,
-                "Could not find project root",
-            )))
-        }
-    };
-
-    let toml_path = match find_package_manifest(root_path, root_path) {
-        Ok(toml_path) => toml_path,
-        Err(err) => {
-            // If we cannot find a manifest, we log a warning but return no tests
-            // We can reconsider this when we can build a file without the need for a Nargo.toml file to resolve deps
-            let _ = state.client.log_message(LogMessageParams {
-                typ: MessageType::WARNING,
-                message: err.to_string(),
-            });
-            return future::ready(Ok(None));
-        }
-    };
-    let workspace = match resolve_workspace_from_toml(&toml_path, PackageSelection::All) {
-        Ok(workspace) => workspace,
-        Err(err) => {
-            // If we found a manifest, but the workspace is invalid, we raise an error about it
-            return future::ready(Err(ResponseError::new(
-                ErrorCode::REQUEST_FAILED,
-                err.to_string(),
-            )));
-        }
-    };
-
-    let mut package_tests = Vec::new();
-
-    for package in &workspace {
-        let (mut context, crate_id) = prepare_package(package, Box::new(get_non_stdlib_asset));
-        // We ignore the warnings and errors produced by compilation for producing tests
-        // because we can still get the test functions even if compilation fails
-        let _ = check_crate(&mut context, crate_id, false);
-
-        // We don't add test headings for a package if it contains no `#[test]` functions
-        if let Some(tests) = get_package_tests_in_crate(&context, &crate_id, &package.name) {
-            package_tests.push(NargoPackageTests { package: package.name.to_string(), tests });
-        }
-    }
-
-    let res = if package_tests.is_empty() { Ok(None) } else { Ok(Some(package_tests)) };
-
-    future::ready(res)
-}
-
-fn on_shutdown(
-    _state: &mut LspState,
-    _params: (),
-) -> impl Future<Output = Result<(), ResponseError>> {
-    async { Ok(()) }
-}
-
-fn on_code_lens_request(
-    state: &mut LspState,
-    params: CodeLensParams,
-) -> impl Future<Output = Result<CodeLensResult, ResponseError>> {
-    let file_path = match uri_to_file_path(&params.text_document.uri) {
-        Ok(file_path) => file_path,
-        Err(()) => {
-            return future::ready(Err(ResponseError::new(
-                ErrorCode::REQUEST_FAILED,
-                "URI is not a valid file path",
-            )))
-        }
-    };
-
-    let root_path = match &state.root_path {
-        Some(root) => root,
-        None => {
-            return future::ready(Err(ResponseError::new(
-                ErrorCode::REQUEST_FAILED,
-                "Could not find project root",
-            )))
-        }
-    };
-
-    let toml_path = match find_package_manifest(root_path, &file_path) {
-        Ok(toml_path) => toml_path,
-        Err(err) => {
-            // If we cannot find a manifest, we log a warning but return no code lenses
-            // We can reconsider this when we can build a file without the need for a Nargo.toml file to resolve deps
-            let _ = state.client.log_message(LogMessageParams {
-                typ: MessageType::WARNING,
-                message: err.to_string(),
-            });
-            return future::ready(Ok(None));
-        }
-    };
-    let workspace = match resolve_workspace_from_toml(&toml_path, PackageSelection::All) {
-        Ok(workspace) => workspace,
-        Err(err) => {
-            // If we found a manifest, but the workspace is invalid, we raise an error about it
-            return future::ready(Err(ResponseError::new(ErrorCode::REQUEST_FAILED, err)));
-        }
-    };
-
-    let mut lenses: Vec<CodeLens> = vec![];
-
-    for package in &workspace {
-        let (mut context, crate_id) = prepare_package(package, Box::new(get_non_stdlib_asset));
-        // We ignore the warnings and errors produced by compilation for producing code lenses
-        // because we can still get the test functions even if compilation fails
-        let _ = check_crate(&mut context, crate_id, false);
-
-        let fm = &context.file_manager;
-        let files = fm.as_file_map();
-        let tests = context
-            .get_all_test_functions_in_crate_matching(&crate_id, FunctionNameMatch::Anything);
-
-        for (func_name, test_function) in tests {
-            let location = context.function_meta(&test_function.get_id()).name.location;
-            let file_id = location.file;
-
-            // Ignore diagnostics for any file that wasn't the file we saved
-            // TODO: In the future, we could create "related" diagnostics for these files
-            // TODO: This currently just appends the `.nr` file extension that we store as a constant,
-            // but that won't work if we accept other extensions
-            if fm.path(file_id).with_extension(FILE_EXTENSION) != file_path {
-                continue;
-            }
-
-            let range =
-                byte_span_to_range(files, file_id, location.span.into()).unwrap_or_default();
-
-            let test_command = Command {
-                title: format!("{ARROW} {TEST_CODELENS_TITLE}"),
-                command: TEST_COMMAND.into(),
-                arguments: Some(vec![
-                    "--program-dir".into(),
-                    format!("{}", workspace.root_dir.display()).into(),
-                    "--package".into(),
-                    format!("{}", package.name).into(),
-                    "--exact".into(),
-                    func_name.into(),
-                ]),
-            };
-
-            let test_lens = CodeLens { range, command: Some(test_command), data: None };
-
-            lenses.push(test_lens);
-        }
-
-        if package.is_binary() {
-            if let Some(main_func_id) = context.get_main_function(&crate_id) {
-                let location = context.function_meta(&main_func_id).name.location;
-                let file_id = location.file;
-
-                // Ignore diagnostics for any file that wasn't the file we saved
-                // TODO: In the future, we could create "related" diagnostics for these files
-                // TODO: This currently just appends the `.nr` file extension that we store as a constant,
-                // but that won't work if we accept other extensions
-                if fm.path(file_id).with_extension(FILE_EXTENSION) != file_path {
-                    continue;
-                }
-
-                let range =
-                    byte_span_to_range(files, file_id, location.span.into()).unwrap_or_default();
-
-                let compile_command = Command {
-                    title: format!("{ARROW} {COMPILE_CODELENS_TITLE}"),
-                    command: COMPILE_COMMAND.into(),
-                    arguments: Some(vec![
-                        "--program-dir".into(),
-                        format!("{}", workspace.root_dir.display()).into(),
-                        "--package".into(),
-                        format!("{}", package.name).into(),
-                    ]),
-                };
-
-                let compile_lens = CodeLens { range, command: Some(compile_command), data: None };
-
-                lenses.push(compile_lens);
-
-                let execute_command = Command {
-                    title: EXECUTE_CODELENS_TITLE.to_string(),
-                    command: EXECUTE_COMMAND.into(),
-                    arguments: Some(vec![
-                        "--program-dir".into(),
-                        format!("{}", workspace.root_dir.display()).into(),
-                        "--package".into(),
-                        format!("{}", package.name).into(),
-                    ]),
-                };
-
-                let execute_lens = CodeLens { range, command: Some(execute_command), data: None };
-
-                lenses.push(execute_lens);
-            }
-        }
-
-        if package.is_contract() {
-            // Currently not looking to deduplicate this since we don't have a clear decision on if the Contract stuff is staying
-            for contract in context.get_all_contracts(&crate_id) {
-                let location = contract.location;
-                let file_id = location.file;
-
-                // Ignore diagnostics for any file that wasn't the file we saved
-                // TODO: In the future, we could create "related" diagnostics for these files
-                // TODO: This currently just appends the `.nr` file extension that we store as a constant,
-                // but that won't work if we accept other extensions
-                if fm.path(file_id).with_extension(FILE_EXTENSION) != file_path {
-                    continue;
-                }
-
-                let range =
-                    byte_span_to_range(files, file_id, location.span.into()).unwrap_or_default();
-
-                let compile_command = Command {
-                    title: format!("{ARROW} {COMPILE_CODELENS_TITLE}"),
-                    command: COMPILE_COMMAND.into(),
-                    arguments: Some(vec![
-                        "--program-dir".into(),
-                        format!("{}", workspace.root_dir.display()).into(),
-                        "--package".into(),
-                        format!("{}", package.name).into(),
-                    ]),
-                };
-
-                let compile_lens = CodeLens { range, command: Some(compile_command), data: None };
-
-                lenses.push(compile_lens);
-            }
-        }
-    }
-
-    let res = if lenses.is_empty() { Ok(None) } else { Ok(Some(lenses)) };
-
-    future::ready(res)
-}
-
-fn on_initialized(
-    _state: &mut LspState,
-    _params: InitializedParams,
-) -> ControlFlow<Result<(), async_lsp::Error>> {
-    ControlFlow::Continue(())
-}
-
-fn on_did_change_configuration(
-    _state: &mut LspState,
-    _params: DidChangeConfigurationParams,
-) -> ControlFlow<Result<(), async_lsp::Error>> {
-    ControlFlow::Continue(())
-}
-
-fn on_did_open_text_document(
-    _state: &mut LspState,
-    _params: DidOpenTextDocumentParams,
-) -> ControlFlow<Result<(), async_lsp::Error>> {
-    ControlFlow::Continue(())
-}
-
-fn on_did_change_text_document(
-    _state: &mut LspState,
-    _params: DidChangeTextDocumentParams,
-) -> ControlFlow<Result<(), async_lsp::Error>> {
-    ControlFlow::Continue(())
-}
-
-fn on_did_close_text_document(
-    _state: &mut LspState,
-    _params: DidCloseTextDocumentParams,
-) -> ControlFlow<Result<(), async_lsp::Error>> {
-    ControlFlow::Continue(())
-}
-
-fn on_did_save_text_document(
-    state: &mut LspState,
-    params: DidSaveTextDocumentParams,
-) -> ControlFlow<Result<(), async_lsp::Error>> {
-    let file_path = match uri_to_file_path(&params.text_document.uri) {
-        Ok(file_path) => file_path,
-        Err(()) => {
-            return ControlFlow::Break(Err(ResponseError::new(
-                ErrorCode::REQUEST_FAILED,
-                "URI is not a valid file path",
-            )
-            .into()))
-        }
-    };
-
-    let root_path = match &state.root_path {
-        Some(root) => root,
-        None => {
-            return ControlFlow::Break(Err(ResponseError::new(
-                ErrorCode::REQUEST_FAILED,
-                "Could not find project root",
-            )
-            .into()));
-        }
-    };
-
-    let toml_path = match find_package_manifest(root_path, &file_path) {
-        Ok(toml_path) => toml_path,
-        Err(err) => {
-            // If we cannot find a manifest, we log a warning but return no diagnostics
-            // We can reconsider this when we can build a file without the need for a Nargo.toml file to resolve deps
-            let _ = state.client.log_message(LogMessageParams {
-                typ: MessageType::WARNING,
-                message: format!("{err}"),
-            });
-            return ControlFlow::Continue(());
-        }
-    };
-    let workspace = match resolve_workspace_from_toml(&toml_path, PackageSelection::All) {
-        Ok(workspace) => workspace,
-        Err(err) => {
-            // If we found a manifest, but the workspace is invalid, we raise an error about it
-            return ControlFlow::Break(Err(ResponseError::new(
-                ErrorCode::REQUEST_FAILED,
-                format!("{err}"),
-            )
-            .into()));
-        }
-    };
-
-    let mut diagnostics = Vec::new();
-
-    for package in &workspace {
-        let (mut context, crate_id) =
-            prepare_package(package, Box::new(|path| std::fs::read_to_string(path)));
-
-        let file_diagnostics = match check_crate(&mut context, crate_id, false) {
-            Ok(((), warnings)) => warnings,
-            Err(errors_and_warnings) => errors_and_warnings,
-        };
-
-        // We don't add test headings for a package if it contains no `#[test]` functions
-        if let Some(tests) = get_package_tests_in_crate(&context, &crate_id, &package.name) {
-            let _ = state.client.notify::<notification::NargoUpdateTests>(NargoPackageTests {
-                package: package.name.to_string(),
-                tests,
-            });
-        }
-
-        if !file_diagnostics.is_empty() {
-            let fm = &context.file_manager;
-            let files = fm.as_file_map();
-
-            for FileDiagnostic { file_id, diagnostic, call_stack: _ } in file_diagnostics {
-                // Ignore diagnostics for any file that wasn't the file we saved
-                // TODO: In the future, we could create "related" diagnostics for these files
-                // TODO: This currently just appends the `.nr` file extension that we store as a constant,
-                // but that won't work if we accept other extensions
-                if fm.path(file_id).with_extension(FILE_EXTENSION) != file_path {
-                    continue;
-                }
-
-                let mut range = Range::default();
-
-                // TODO: Should this be the first item in secondaries? Should we bail when we find a range?
-                for sec in diagnostic.secondaries {
-                    // Not using `unwrap_or_default` here because we don't want to overwrite a valid range with a default range
-                    if let Some(r) = byte_span_to_range(files, file_id, sec.span.into()) {
-                        range = r;
-                    }
-                }
-                let severity = match diagnostic.kind {
-                    DiagnosticKind::Error => Some(DiagnosticSeverity::ERROR),
-                    DiagnosticKind::Warning => Some(DiagnosticSeverity::WARNING),
-                };
-                diagnostics.push(Diagnostic {
-                    range,
-                    severity,
-                    message: diagnostic.message,
-                    ..Default::default()
-                });
-            }
-        }
-    }
-
-    // We need to refresh lenses when we compile since that's the only time they can be accurately reflected
-    std::mem::drop(state.client.code_lens_refresh(()));
-
-    let _ = state.client.publish_diagnostics(PublishDiagnosticsParams {
-        uri: params.text_document.uri,
-        version: None,
-        diagnostics,
-    });
-
-    ControlFlow::Continue(())
-}
-
-fn on_exit(_state: &mut LspState, _params: ()) -> ControlFlow<Result<(), async_lsp::Error>> {
-    ControlFlow::Continue(())
-}
-
-=======
->>>>>>> 3bb250eb
+// This smooths over `vscode-test-web://` or other schemes that may be sent from a browser client
+fn uri_to_file_path(uri: &Url) -> Result<PathBuf, ()> {
+    if uri.scheme() == "vscode-test-web" {
+        Ok(PathBuf::from("/").join(uri.path()))
+    } else {
+        uri.to_file_path()
+    }
+}
+
 fn get_package_tests_in_crate(
     context: &Context,
     crate_id: &CrateId,
@@ -657,20 +130,10 @@
             let location = context.function_meta(&test_function.get_id()).name.location;
             let file_id = location.file;
 
-<<<<<<< HEAD
-        package_tests.push(NargoTest {
-            id: NargoTestId::new(crate_name.clone(), func_name.clone()),
-            label: func_name,
+            let range =
+                byte_span_to_range(files, file_id, location.span.into()).unwrap_or_default();
             // These `file://` URIs are currently normalized inside of the vscode extension
             // TODO: Do proper normalization inside the LSP instead of at the extension
-            uri: Url::from_file_path(file_path)
-                .expect("Expected a valid file path that can be converted into a URI"),
-            range,
-        });
-    }
-=======
-            let range =
-                byte_span_to_range(files, file_id, location.span.into()).unwrap_or_default();
             let file_uri = Url::from_file_path(fm.path(file_id))
                 .expect("Expected a valid file path that can be converted into a URI");
 
@@ -682,7 +145,6 @@
             }
         })
         .collect();
->>>>>>> 3bb250eb
 
     if package_tests.is_empty() {
         None
@@ -715,77 +177,6 @@
     }
 }
 
-<<<<<<< HEAD
-// This smooths over `vscode-test-web://` or other schemes that may be sent from a browser client
-fn uri_to_file_path(uri: &Url) -> Result<PathBuf, ()> {
-    if uri.scheme() == "vscode-test-web" {
-        Ok(PathBuf::from("/").join(uri.path()))
-    } else {
-        uri.to_file_path()
-    }
-}
-
-#[cfg(test)]
-mod lsp_tests {
-    use lsp_types::TextDocumentSyncCapability;
-    use tokio::test;
-
-    use super::*;
-
-    #[test]
-    async fn test_on_initialize() {
-        struct MockBackend;
-        impl BlackBoxFunctionSolver for MockBackend {
-            fn schnorr_verify(
-                &self,
-                _public_key_x: &acvm::FieldElement,
-                _public_key_y: &acvm::FieldElement,
-                _signature: &[u8],
-                _message: &[u8],
-            ) -> Result<bool, acvm::BlackBoxResolutionError> {
-                unimplemented!()
-            }
-
-            fn pedersen(
-                &self,
-                _inputs: &[acvm::FieldElement],
-                _domain_separator: u32,
-            ) -> Result<(acvm::FieldElement, acvm::FieldElement), acvm::BlackBoxResolutionError>
-            {
-                unimplemented!()
-            }
-
-            fn fixed_base_scalar_mul(
-                &self,
-                _low: &acvm::FieldElement,
-                _high: &acvm::FieldElement,
-            ) -> Result<(acvm::FieldElement, acvm::FieldElement), acvm::BlackBoxResolutionError>
-            {
-                unimplemented!()
-            }
-        }
-
-        let client = ClientSocket::new_closed();
-        let solver = MockBackend;
-        let mut state = LspState::new(&client, solver);
-        let params = InitializeParams::default();
-        let response = on_initialize(&mut state, params).await.unwrap();
-        assert!(matches!(
-            response.capabilities,
-            ServerCapabilities {
-                text_document_sync: Some(TextDocumentSyncCapability::Options(
-                    TextDocumentSyncOptions { save: Some(_), .. }
-                )),
-                code_lens_provider: Some(CodeLensOptions { resolve_provider: Some(false) }),
-                ..
-            }
-        ));
-        assert!(response.server_info.is_none());
-    }
-}
-
-=======
->>>>>>> 3bb250eb
 cfg_if::cfg_if! {
     if #[cfg(all(target_arch = "wasm32", not(target_os = "wasi")))] {
         use wasm_bindgen::{prelude::*, JsValue};
