use acvm::BlackBoxFunctionSolver;

// This is a struct that wraps a dynamically dispatched `BlackBoxFunctionSolver`
// where we proxy the unimplemented stuff to the wrapped backend, but it
// allows us to avoid changing function signatures to include the `Box`
pub(super) struct WrapperSolver(pub(super) Box<dyn BlackBoxFunctionSolver>);

impl BlackBoxFunctionSolver for WrapperSolver {
    fn schnorr_verify(
        &self,
        public_key_x: &acvm::FieldElement,
        public_key_y: &acvm::FieldElement,
        signature: &[u8; 64],
        message: &[u8],
    ) -> Result<bool, acvm::BlackBoxResolutionError> {
        self.0.schnorr_verify(public_key_x, public_key_y, signature, message)
    }

    fn pedersen_commitment(
        &self,
        inputs: &[acvm::FieldElement],
        domain_separator: u32,
    ) -> Result<(acvm::FieldElement, acvm::FieldElement), acvm::BlackBoxResolutionError> {
        self.0.pedersen_commitment(inputs, domain_separator)
    }

    fn fixed_base_scalar_mul(
        &self,
        low: &acvm::FieldElement,
        high: &acvm::FieldElement,
    ) -> Result<(acvm::FieldElement, acvm::FieldElement), acvm::BlackBoxResolutionError> {
        self.0.fixed_base_scalar_mul(low, high)
    }

    fn pedersen_hash(
        &self,
        inputs: &[acvm::FieldElement],
        domain_separator: u32,
    ) -> Result<acvm::FieldElement, acvm::BlackBoxResolutionError> {
        self.0.pedersen_hash(inputs, domain_separator)
    }

<<<<<<< HEAD
// We also have a mocked implementation of the `BlackBoxFunctionSolver` trait for use in tests

#[cfg(test)]
pub(crate) struct MockBackend;

#[cfg(test)]
impl BlackBoxFunctionSolver for MockBackend {
    fn schnorr_verify(
        &self,
        _public_key_x: &acvm::FieldElement,
        _public_key_y: &acvm::FieldElement,
        _signature: &[u8],
        _message: &[u8],
    ) -> Result<bool, acvm::BlackBoxResolutionError> {
        Err(acvm::BlackBoxResolutionError::Failed(
            acvm::acir::BlackBoxFunc::SchnorrVerify,
            "Unsupported opcode".to_owned(),
        ))
    }

    fn pedersen_commitment(
=======
    fn ec_add(
>>>>>>> 4dfd7f03
        &self,
        input1_x: &acvm::FieldElement,
        input1_y: &acvm::FieldElement,
        input2_x: &acvm::FieldElement,
        input2_y: &acvm::FieldElement,
    ) -> Result<(acvm::FieldElement, acvm::FieldElement), acvm::BlackBoxResolutionError> {
<<<<<<< HEAD
        Err(acvm::BlackBoxResolutionError::Failed(
            acvm::acir::BlackBoxFunc::PedersenCommitment,
            "Unsupported opcode".to_owned(),
        ))
    }

    fn fixed_base_scalar_mul(
        &self,
        _low: &acvm::FieldElement,
        _high: &acvm::FieldElement,
    ) -> Result<(acvm::FieldElement, acvm::FieldElement), acvm::BlackBoxResolutionError> {
        Err(acvm::BlackBoxResolutionError::Failed(
            acvm::acir::BlackBoxFunc::FixedBaseScalarMul,
            "Unsupported opcode".to_owned(),
        ))
    }

    fn pedersen_hash(
        &self,
        _inputs: &[acvm::FieldElement],
        _domain_separator: u32,
    ) -> Result<acvm::FieldElement, acvm::BlackBoxResolutionError> {
        Err(acvm::BlackBoxResolutionError::Failed(
            acvm::acir::BlackBoxFunc::PedersenHash,
            "Unsupported opcode".to_owned(),
        ))
=======
        self.0.ec_add(input1_x, input1_y, input2_x, input2_y)
    }

    fn poseidon2_permutation(
        &self,
        inputs: &[acvm::FieldElement],
        len: u32,
    ) -> Result<Vec<acvm::FieldElement>, acvm::BlackBoxResolutionError> {
        self.0.poseidon2_permutation(inputs, len)
>>>>>>> 4dfd7f03
    }
}<|MERGE_RESOLUTION|>--- conflicted
+++ resolved
@@ -40,65 +40,13 @@
         self.0.pedersen_hash(inputs, domain_separator)
     }
 
-<<<<<<< HEAD
-// We also have a mocked implementation of the `BlackBoxFunctionSolver` trait for use in tests
-
-#[cfg(test)]
-pub(crate) struct MockBackend;
-
-#[cfg(test)]
-impl BlackBoxFunctionSolver for MockBackend {
-    fn schnorr_verify(
-        &self,
-        _public_key_x: &acvm::FieldElement,
-        _public_key_y: &acvm::FieldElement,
-        _signature: &[u8],
-        _message: &[u8],
-    ) -> Result<bool, acvm::BlackBoxResolutionError> {
-        Err(acvm::BlackBoxResolutionError::Failed(
-            acvm::acir::BlackBoxFunc::SchnorrVerify,
-            "Unsupported opcode".to_owned(),
-        ))
-    }
-
-    fn pedersen_commitment(
-=======
     fn ec_add(
->>>>>>> 4dfd7f03
         &self,
         input1_x: &acvm::FieldElement,
         input1_y: &acvm::FieldElement,
         input2_x: &acvm::FieldElement,
         input2_y: &acvm::FieldElement,
     ) -> Result<(acvm::FieldElement, acvm::FieldElement), acvm::BlackBoxResolutionError> {
-<<<<<<< HEAD
-        Err(acvm::BlackBoxResolutionError::Failed(
-            acvm::acir::BlackBoxFunc::PedersenCommitment,
-            "Unsupported opcode".to_owned(),
-        ))
-    }
-
-    fn fixed_base_scalar_mul(
-        &self,
-        _low: &acvm::FieldElement,
-        _high: &acvm::FieldElement,
-    ) -> Result<(acvm::FieldElement, acvm::FieldElement), acvm::BlackBoxResolutionError> {
-        Err(acvm::BlackBoxResolutionError::Failed(
-            acvm::acir::BlackBoxFunc::FixedBaseScalarMul,
-            "Unsupported opcode".to_owned(),
-        ))
-    }
-
-    fn pedersen_hash(
-        &self,
-        _inputs: &[acvm::FieldElement],
-        _domain_separator: u32,
-    ) -> Result<acvm::FieldElement, acvm::BlackBoxResolutionError> {
-        Err(acvm::BlackBoxResolutionError::Failed(
-            acvm::acir::BlackBoxFunc::PedersenHash,
-            "Unsupported opcode".to_owned(),
-        ))
-=======
         self.0.ec_add(input1_x, input1_y, input2_x, input2_y)
     }
 
@@ -108,6 +56,5 @@
         len: u32,
     ) -> Result<Vec<acvm::FieldElement>, acvm::BlackBoxResolutionError> {
         self.0.poseidon2_permutation(inputs, len)
->>>>>>> 4dfd7f03
     }
 }