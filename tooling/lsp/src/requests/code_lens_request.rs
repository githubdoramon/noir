use std::future::{self, Future};

use async_lsp::{ErrorCode, ResponseError};

use nargo::{package::Package, workspace::Workspace};
use noirc_driver::check_crate;
use noirc_frontend::hir::FunctionNameMatch;

use crate::{
<<<<<<< HEAD
    byte_span_to_range, get_non_stdlib_asset,
    types::{CodeLens, CodeLensParams, CodeLensResult, Command, LogMessageParams, MessageType},
    uri_to_file_path, LspState,
=======
    byte_span_to_range, prepare_source, resolve_workspace_for_source_path,
    types::{CodeLens, CodeLensParams, CodeLensResult, Command},
    LspState,
>>>>>>> bc9a44f2
};

const ARROW: &str = "▶\u{fe0e}";
const TEST_COMMAND: &str = "nargo.test";
const TEST_CODELENS_TITLE: &str = "Run Test";
const COMPILE_COMMAND: &str = "nargo.compile";
const COMPILE_CODELENS_TITLE: &str = "Compile";
const INFO_COMMAND: &str = "nargo.info";
const INFO_CODELENS_TITLE: &str = "Info";
const EXECUTE_COMMAND: &str = "nargo.execute";
const EXECUTE_CODELENS_TITLE: &str = "Execute";

const PROFILE_COMMAND: &str = "nargo.profile";
const PROFILE_CODELENS_TITLE: &str = "Profile";

fn with_arrow(title: &str) -> String {
    format!("{ARROW} {title}")
}

fn package_selection_args(workspace: &Workspace, package: &Package) -> Vec<serde_json::Value> {
    vec![
        "--program-dir".into(),
        workspace.root_dir.display().to_string().into(),
        "--package".into(),
        package.name.to_string().into(),
    ]
}

pub(crate) fn on_code_lens_request(
    state: &mut LspState,
    params: CodeLensParams,
) -> impl Future<Output = Result<CodeLensResult, ResponseError>> {
    future::ready(on_code_lens_request_inner(state, params))
}

fn on_code_lens_request_inner(
    state: &mut LspState,
    params: CodeLensParams,
) -> Result<CodeLensResult, ResponseError> {
    let file_path = uri_to_file_path(&params.text_document.uri).map_err(|_| {
        ResponseError::new(ErrorCode::REQUEST_FAILED, "URI is not a valid file path")
    })?;

    if let Some(collected_lenses) = state.cached_lenses.get(&params.text_document.uri.to_string()) {
        return Ok(Some(collected_lenses.clone()));
    }

    let source_string = std::fs::read_to_string(&file_path).map_err(|_| {
        ResponseError::new(ErrorCode::REQUEST_FAILED, "Could not read file from disk")
    })?;

    let workspace = resolve_workspace_for_source_path(file_path.as_path()).unwrap();
    let package = workspace.members.first().unwrap();

    let (mut context, crate_id) = prepare_source(source_string);
    // We ignore the warnings and errors produced by compilation for producing code lenses
    // because we can still get the test functions even if compilation fails
    let _ = check_crate(&mut context, crate_id, false, false);

    let collected_lenses =
        collect_lenses_for_package(&context, crate_id, &workspace, package, None);

    if collected_lenses.is_empty() {
        state.cached_lenses.remove(&params.text_document.uri.to_string());
        Ok(None)
    } else {
        state
            .cached_lenses
            .insert(params.text_document.uri.to_string().clone(), collected_lenses.clone());
        Ok(Some(collected_lenses))
    }
}

pub(crate) fn collect_lenses_for_package(
    context: &noirc_frontend::macros_api::HirContext,
    crate_id: noirc_frontend::macros_api::CrateId,
    workspace: &Workspace,
    package: &Package,
    file_path: Option<&std::path::PathBuf>,
) -> Vec<CodeLens> {
    let mut lenses: Vec<CodeLens> = vec![];
    let fm = &context.file_manager;
    let files = fm.as_file_map();
    let tests =
        context.get_all_test_functions_in_crate_matching(&crate_id, FunctionNameMatch::Anything);
    for (func_name, test_function) in tests {
        let location = context.function_meta(&test_function.get_id()).name.location;
        let file_id = location.file;

        // Ignore diagnostics for any file that wasn't the file we saved
        // TODO: In the future, we could create "related" diagnostics for these files
        if let Some(file_path) = file_path {
            if fm.path(file_id) != *file_path {
                continue;
            }
        }

        let range = byte_span_to_range(files, file_id, location.span.into()).unwrap_or_default();

        let test_command = Command {
            title: with_arrow(TEST_CODELENS_TITLE),
            command: TEST_COMMAND.into(),
            arguments: Some(
                [
                    package_selection_args(workspace, package),
                    vec!["--exact".into(), func_name.into()],
                ]
                .concat(),
            ),
        };

        let test_lens = CodeLens { range, command: Some(test_command), data: None };

        lenses.push(test_lens);
    }
    if package.is_binary() {
        if let Some(main_func_id) = context.get_main_function(&crate_id) {
            let location = context.function_meta(&main_func_id).name.location;
            let file_id = location.file;

            // Ignore diagnostics for any file that wasn't the file we saved
            // TODO: In the future, we could create "related" diagnostics for these files
            if let Some(file_path) = file_path {
                if fm.path(file_id) != *file_path {
                    return lenses;
                }
            }

            let range =
                byte_span_to_range(files, file_id, location.span.into()).unwrap_or_default();

            let compile_command = Command {
                title: with_arrow(COMPILE_CODELENS_TITLE),
                command: COMPILE_COMMAND.into(),
                arguments: Some(package_selection_args(workspace, package)),
            };

            let compile_lens = CodeLens { range, command: Some(compile_command), data: None };

            lenses.push(compile_lens);

            let info_command = Command {
                title: INFO_CODELENS_TITLE.to_string(),
                command: INFO_COMMAND.into(),
                arguments: Some(package_selection_args(workspace, package)),
            };

            let info_lens = CodeLens { range, command: Some(info_command), data: None };

            lenses.push(info_lens);

            let execute_command = Command {
                title: EXECUTE_CODELENS_TITLE.to_string(),
                command: EXECUTE_COMMAND.into(),
                arguments: Some(package_selection_args(workspace, package)),
            };

            let execute_lens = CodeLens { range, command: Some(execute_command), data: None };

            lenses.push(execute_lens);

            let profile_command = Command {
                title: PROFILE_CODELENS_TITLE.to_string(),
                command: PROFILE_COMMAND.into(),
                arguments: Some(package_selection_args(workspace, package)),
            };

            let profile_lens = CodeLens { range, command: Some(profile_command), data: None };

            lenses.push(profile_lens);
        }
    }

    if package.is_contract() {
        // Currently not looking to deduplicate this since we don't have a clear decision on if the Contract stuff is staying
        for contract in context.get_all_contracts(&crate_id) {
            let location = contract.location;
            let file_id = location.file;

            // Ignore diagnostics for any file that wasn't the file we saved
            // TODO: In the future, we could create "related" diagnostics for these files
            if let Some(file_path) = file_path {
                if fm.path(file_id) != *file_path {
                    continue;
                }
            }

            let range =
                byte_span_to_range(files, file_id, location.span.into()).unwrap_or_default();

            let compile_command = Command {
                title: with_arrow(COMPILE_CODELENS_TITLE),
                command: COMPILE_COMMAND.into(),
                arguments: Some(package_selection_args(workspace, package)),
            };

            let compile_lens = CodeLens { range, command: Some(compile_command), data: None };

            lenses.push(compile_lens);

            let info_command = Command {
                title: INFO_CODELENS_TITLE.to_string(),
                command: INFO_COMMAND.into(),
                arguments: Some(package_selection_args(workspace, package)),
            };

            let info_lens = CodeLens { range, command: Some(info_command), data: None };

            lenses.push(info_lens);

            let profile_command = Command {
                title: PROFILE_CODELENS_TITLE.to_string(),
                command: PROFILE_COMMAND.into(),
                arguments: Some(package_selection_args(workspace, package)),
            };

            let profile_lens = CodeLens { range, command: Some(profile_command), data: None };

            lenses.push(profile_lens);
        }
    }

    lenses
}<|MERGE_RESOLUTION|>--- conflicted
+++ resolved
@@ -7,15 +7,9 @@
 use noirc_frontend::hir::FunctionNameMatch;
 
 use crate::{
-<<<<<<< HEAD
-    byte_span_to_range, get_non_stdlib_asset,
-    types::{CodeLens, CodeLensParams, CodeLensResult, Command, LogMessageParams, MessageType},
-    uri_to_file_path, LspState,
-=======
     byte_span_to_range, prepare_source, resolve_workspace_for_source_path,
     types::{CodeLens, CodeLensParams, CodeLensResult, Command},
-    LspState,
->>>>>>> bc9a44f2
+    uri_to_file_path, LspState,
 };
 
 const ARROW: &str = "▶\u{fe0e}";
