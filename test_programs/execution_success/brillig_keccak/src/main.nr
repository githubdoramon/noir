use dep::std;
// Tests a very simple program.
// 
// The features being tested is keccak256 in brillig
fn main(x: Field, result: [u8; 32]) {
<<<<<<< HEAD
    unsafe {
        // We use the `as` keyword here to denote the fact that we want to take just the first byte from the x Field
        // The padding is taken care of by the program
        let digest = keccak256([x as u8], 1);
        assert(digest == result);
        //#1399: variable meesage size
        let message_size = 4;
        let hash_a = keccak256([1, 2, 3, 4], message_size);
        let hash_b = keccak256([1, 2, 3, 4, 0, 0, 0, 0], message_size);
=======
    // We use the `as` keyword here to denote the fact that we want to take just the first byte from the x Field
    // The padding is taken care of by the program
    let digest = keccak256([x as u8], 1);
    assert(digest == result);
    //#1399: variable message size
    let message_size = 4;
    let hash_a = keccak256([1, 2, 3, 4], message_size);
    let hash_b = keccak256([1, 2, 3, 4, 0, 0, 0, 0], message_size);
>>>>>>> f883ac62

        assert(hash_a == hash_b);

        let message_size_big = 8;
        let hash_c = keccak256([1, 2, 3, 4, 0, 0, 0, 0], message_size_big);

        assert(hash_a != hash_c);
    }
}

unconstrained fn keccak256<N>(data: [u8; N], msg_len: u32) -> [u8; 32] {
    std::hash::keccak256(data, msg_len)
}<|MERGE_RESOLUTION|>--- conflicted
+++ resolved
@@ -3,26 +3,15 @@
 // 
 // The features being tested is keccak256 in brillig
 fn main(x: Field, result: [u8; 32]) {
-<<<<<<< HEAD
     unsafe {
         // We use the `as` keyword here to denote the fact that we want to take just the first byte from the x Field
         // The padding is taken care of by the program
         let digest = keccak256([x as u8], 1);
         assert(digest == result);
-        //#1399: variable meesage size
+        //#1399: variable message size
         let message_size = 4;
         let hash_a = keccak256([1, 2, 3, 4], message_size);
         let hash_b = keccak256([1, 2, 3, 4, 0, 0, 0, 0], message_size);
-=======
-    // We use the `as` keyword here to denote the fact that we want to take just the first byte from the x Field
-    // The padding is taken care of by the program
-    let digest = keccak256([x as u8], 1);
-    assert(digest == result);
-    //#1399: variable message size
-    let message_size = 4;
-    let hash_a = keccak256([1, 2, 3, 4], message_size);
-    let hash_b = keccak256([1, 2, 3, 4, 0, 0, 0, 0], message_size);
->>>>>>> f883ac62
 
         assert(hash_a == hash_b);
 
