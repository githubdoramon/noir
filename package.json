{
    "name": "@noir-lang/root",
    "private": true,
    "workspaces": [
        "compiler/wasm",
        "compiler/source-resolver",
        "compiler/integration-tests",
        "tooling/noir_js_types",
        "tooling/noirc_abi_wasm",
        "tooling/noir_js",
        "tooling/noir_js_backend_barretenberg",
        "acvm-repo/acvm_js",
        "release-tests"
    ],
    "scripts": {
        "build": "yarn workspaces foreach --parallel --topological-dev --verbose run build",
        "test": "yarn workspaces foreach run test",
        "test:integration": "yarn workspace integration-tests test",
        "clean:workspaces": "yarn workspaces foreach --exclude @noir-lang/root run clean",
        "clean:root": "rm -rf ./result ./target",
        "clean": "yarn clean:workspaces && yarn clean:root",
        "lint": "yarn workspaces foreach --verbose run lint",
        "build:with:nix": "nix build -L .#all_wasm",
<<<<<<< HEAD
        "install:from:nix:noirc_abi_wasm": "cp -r ./result/noirc_abi_wasm/nodejs ./tooling/noirc_abi_wasm && cp -r ./result/noirc_abi_wasm/web ./tooling/noirc_abi_wasm",
        "install:from:nix:noir_wasm": "cp -r ./result/noir_wasm/nodejs ./compiler/wasm && cp -r ./result/noir_wasm/web ./compiler/wasm",
        "install:from:nix:acvm_js": "cp -rf ./result/acvm_js/nodejs ./acvm-repo/acvm_js && cp -rf ./result/acvm_js/web ./acvm-repo/acvm_js",
=======
        "install:from:nix:noirc_abi_wasm": "cp -rL ./result/noirc_abi_wasm/nodejs ./tooling/noirc_abi_wasm && cp -rL ./result/noirc_abi_wasm/web ./tooling/noirc_abi_wasm",
        "install:from:nix:noir_wasm": "cp -rL ./result/noir_wasm/nodejs ./compiler/wasm && cp -rL ./result/noir_wasm/web ./compiler/wasm",
        "install:from:nix:acvm_js": "cp -rL ./result/acvm_js/nodejs ./acvm-repo/acvm_js && cp -rL ./result/acvm_js/web ./acvm-repo/acvm_js",
>>>>>>> 9893dc74
        "install:from:nix": "yarn build:with:nix && yarn install:from:nix:noirc_abi_wasm && yarn install:from:nix:noir_wasm && yarn install:from:nix:acvm_js",
        "build:types": "yarn workspace @noir-lang/types run build",
        "build:source-resolver": "yarn workspace @noir-lang/source-resolver run build",
        "build:backend_barretenberg": "yarn workspace @noir-lang/backend_barretenberg run build",
        "build:noir_js": "yarn workspace @noir-lang/noir_js run build",
        "build:js:only": "yarn build:types && yarn build:source-resolver && yarn build:backend_barretenberg && yarn build:noir_js",
        "prepare:publish": "yarn clean && yarn install:from:nix && yarn build:js:only",
<<<<<<< HEAD
        "publish:all": "yarn install && yarn workspaces foreach run npm publish"
=======
        "publish:all": "yarn install && yarn workspaces foreach run publish"
>>>>>>> 9893dc74
    },
    "devDependencies": {
        "@typescript-eslint/eslint-plugin": "^6.7.3",
        "@typescript-eslint/parser": "^6.7.3",
        "chai": "^4.3.7",
        "eslint": "^8.50.0",
        "eslint-plugin-prettier": "^5.0.0",
        "mocha": "^10.2.0",
        "prettier": "3.0.3",
        "ts-node": "^10.9.1",
        "typescript": "^5.0.4"
    },
    "packageManager": "yarn@3.6.4",
    "dependencies": {
        "tslog": "^4.9.2"
    }
}<|MERGE_RESOLUTION|>--- conflicted
+++ resolved
@@ -21,15 +21,9 @@
         "clean": "yarn clean:workspaces && yarn clean:root",
         "lint": "yarn workspaces foreach --verbose run lint",
         "build:with:nix": "nix build -L .#all_wasm",
-<<<<<<< HEAD
-        "install:from:nix:noirc_abi_wasm": "cp -r ./result/noirc_abi_wasm/nodejs ./tooling/noirc_abi_wasm && cp -r ./result/noirc_abi_wasm/web ./tooling/noirc_abi_wasm",
-        "install:from:nix:noir_wasm": "cp -r ./result/noir_wasm/nodejs ./compiler/wasm && cp -r ./result/noir_wasm/web ./compiler/wasm",
-        "install:from:nix:acvm_js": "cp -rf ./result/acvm_js/nodejs ./acvm-repo/acvm_js && cp -rf ./result/acvm_js/web ./acvm-repo/acvm_js",
-=======
         "install:from:nix:noirc_abi_wasm": "cp -rL ./result/noirc_abi_wasm/nodejs ./tooling/noirc_abi_wasm && cp -rL ./result/noirc_abi_wasm/web ./tooling/noirc_abi_wasm",
         "install:from:nix:noir_wasm": "cp -rL ./result/noir_wasm/nodejs ./compiler/wasm && cp -rL ./result/noir_wasm/web ./compiler/wasm",
         "install:from:nix:acvm_js": "cp -rL ./result/acvm_js/nodejs ./acvm-repo/acvm_js && cp -rL ./result/acvm_js/web ./acvm-repo/acvm_js",
->>>>>>> 9893dc74
         "install:from:nix": "yarn build:with:nix && yarn install:from:nix:noirc_abi_wasm && yarn install:from:nix:noir_wasm && yarn install:from:nix:acvm_js",
         "build:types": "yarn workspace @noir-lang/types run build",
         "build:source-resolver": "yarn workspace @noir-lang/source-resolver run build",
@@ -37,11 +31,7 @@
         "build:noir_js": "yarn workspace @noir-lang/noir_js run build",
         "build:js:only": "yarn build:types && yarn build:source-resolver && yarn build:backend_barretenberg && yarn build:noir_js",
         "prepare:publish": "yarn clean && yarn install:from:nix && yarn build:js:only",
-<<<<<<< HEAD
-        "publish:all": "yarn install && yarn workspaces foreach run npm publish"
-=======
         "publish:all": "yarn install && yarn workspaces foreach run publish"
->>>>>>> 9893dc74
     },
     "devDependencies": {
         "@typescript-eslint/eslint-plugin": "^6.7.3",
