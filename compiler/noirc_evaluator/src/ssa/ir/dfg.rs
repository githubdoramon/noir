--- conflicted
+++ resolved
@@ -82,11 +82,9 @@
     /// may not have a corresponding location.
     locations: HashMap<InstructionId, CallStack>,
 
-<<<<<<< HEAD
+    pub(crate) data_bus: DataBus,
+
     slice_sizes: HashMap<ValueId, (usize, Vec<ValueId>)>,
-=======
-    pub(crate) data_bus: DataBus,
->>>>>>> 8da40b75
 }
 
 pub(crate) type CallStack = im::Vector<Location>;
