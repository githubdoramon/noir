//! This file holds the pass to convert from Noir's SSA IR to ACIR.
mod acir_ir;

use std::collections::HashSet;
use std::fmt::Debug;

use self::acir_ir::acir_variable::{AcirContext, AcirType, AcirVar};
use super::function_builder::data_bus::DataBus;
use super::ir::dfg::CallStack;
use super::{
    ir::{
        dfg::DataFlowGraph,
        function::{Function, RuntimeType},
        instruction::{
            Binary, BinaryOp, Instruction, InstructionId, Intrinsic, TerminatorInstruction,
        },
        map::Id,
        types::{NumericType, Type},
        value::{Value, ValueId},
    },
    ssa_gen::Ssa,
};
use crate::brillig::brillig_ir::artifact::GeneratedBrillig;
use crate::brillig::brillig_ir::BrilligContext;
use crate::brillig::{brillig_gen::brillig_fn::FunctionContext as BrilligFunctionContext, Brillig};
use crate::errors::{InternalError, InternalWarning, RuntimeError, SsaReport};
pub(crate) use acir_ir::generated_acir::GeneratedAcir;

use acvm::acir::native_types::Witness;
use acvm::acir::BlackBoxFunc;
use acvm::{
    acir::{circuit::opcodes::BlockId, native_types::Expression},
    FieldElement,
};
use fxhash::FxHashMap as HashMap;
use im::Vector;
use iter_extended::{try_vecmap, vecmap};
use noirc_frontend::Distinctness;

/// Context struct for the acir generation pass.
/// May be similar to the Evaluator struct in the current SSA IR.
struct Context {
    /// Maps SSA values to `AcirVar`.
    ///
    /// This is needed so that we only create a single
    /// AcirVar per SSA value. Before creating an `AcirVar`
    /// for an SSA value, we check this map. If an `AcirVar`
    /// already exists for this Value, we return the `AcirVar`.
    ssa_values: HashMap<Id<Value>, AcirValue>,

    /// The `AcirVar` that describes the condition belonging to the most recently invoked
    /// `SideEffectsEnabled` instruction.
    current_side_effects_enabled_var: AcirVar,

    /// Manages and builds the `AcirVar`s to which the converted SSA values refer.
    acir_context: AcirContext,

    /// Track initialized acir dynamic arrays
    ///
    /// An acir array must start with a MemoryInit ACIR opcodes
    /// and then have MemoryOp opcodes
    /// This set is used to ensure that a MemoryOp opcode is only pushed to the circuit
    /// if there is already a MemoryInit opcode.
    initialized_arrays: HashSet<BlockId>,

    /// Maps SSA values to BlockId
    /// A BlockId is an ACIR structure which identifies a memory block
    /// Each acir memory block corresponds to a different SSA array.
    memory_blocks: HashMap<Id<Value>, BlockId>,

    /// Maps SSA values to a BlockId used internally
    /// A BlockId is an ACIR structure which identifies a memory block
    /// Each memory blocks corresponds to a different SSA value
    /// which utilizes this internal memory for ACIR generation.
    internal_memory_blocks: HashMap<Id<Value>, BlockId>,

    /// Maps an internal memory block to its length
    ///
    /// This is necessary to keep track of an internal memory block's size.
    /// We do not need a separate map to keep track of `memory_blocks` as
    /// the length is set when we construct a `AcirValue::DynamicArray` and is tracked
    /// as part of the `AcirValue` in the `ssa_values` map.
    /// The length of an internal memory block is determined before an array operation
    /// takes place thus we track it separate here in this map.
    internal_mem_block_lengths: HashMap<BlockId, usize>,

    /// Number of the next BlockId, it is used to construct
    /// a new BlockId
    max_block_id: u32,

    /// Maps SSA array values to their slice size and any nested slices internal to the parent slice.
    /// This enables us to maintain the slice structure of a slice when performing an array get.
    slice_sizes: HashMap<Id<Value>, Vec<usize>>,

    data_bus: DataBus,
}

#[derive(Clone)]
pub(crate) struct AcirDynamicArray {
    /// Identification for the Acir dynamic array
    /// This is essentially a ACIR pointer to the array
    block_id: BlockId,
    /// Length of the array
    len: usize,
    /// Identification for the ACIR dynamic array
    /// inner element type sizes array
    element_type_sizes: Option<BlockId>,
}
impl Debug for AcirDynamicArray {
    fn fmt(&self, f: &mut core::fmt::Formatter<'_>) -> core::fmt::Result {
        write!(
            f,
            "id: {}, len: {}, element_type_sizes: {:?}",
            self.block_id.0,
            self.len,
            self.element_type_sizes.map(|block_id| block_id.0)
        )
    }
}

#[derive(Debug, Clone)]
pub(crate) enum AcirValue {
    Var(AcirVar, AcirType),
    Array(im::Vector<AcirValue>),
    DynamicArray(AcirDynamicArray),
}

impl AcirValue {
    fn into_var(self) -> Result<AcirVar, InternalError> {
        match self {
            AcirValue::Var(var, _) => Ok(var),
            AcirValue::DynamicArray(_) | AcirValue::Array(_) => Err(InternalError::General {
                message: "Called AcirValue::into_var on an array".to_string(),
                call_stack: CallStack::new(),
            }),
        }
    }

    fn borrow_var(&self) -> Result<AcirVar, InternalError> {
        match self {
            AcirValue::Var(var, _) => Ok(*var),
            AcirValue::DynamicArray(_) | AcirValue::Array(_) => Err(InternalError::General {
                message: "Called AcirValue::borrow_var on an array".to_string(),
                call_stack: CallStack::new(),
            }),
        }
    }

    fn flatten(self) -> Vec<(AcirVar, AcirType)> {
        match self {
            AcirValue::Var(var, typ) => vec![(var, typ)],
            AcirValue::Array(array) => array.into_iter().flat_map(AcirValue::flatten).collect(),
            AcirValue::DynamicArray(_) => unimplemented!("Cannot flatten a dynamic array"),
        }
    }
}

impl Ssa {
    pub(crate) fn into_acir(
        self,
        brillig: Brillig,
        abi_distinctness: Distinctness,
        last_array_uses: &HashMap<ValueId, InstructionId>,
    ) -> Result<GeneratedAcir, RuntimeError> {
        let context = Context::new();
        let mut generated_acir = context.convert_ssa(self, brillig, last_array_uses)?;

        match abi_distinctness {
            Distinctness::Distinct => {
                // Create a witness for each return witness we have
                // to guarantee that the return witnesses are distinct
                let distinct_return_witness: Vec<_> = generated_acir
                    .return_witnesses
                    .clone()
                    .into_iter()
                    .map(|return_witness| {
                        generated_acir
                            .create_witness_for_expression(&Expression::from(return_witness))
                    })
                    .collect();

                generated_acir.return_witnesses = distinct_return_witness;
                Ok(generated_acir)
            }
            Distinctness::DuplicationAllowed => Ok(generated_acir),
        }
    }
}

impl Context {
    fn new() -> Context {
        let mut acir_context = AcirContext::default();
        let current_side_effects_enabled_var = acir_context.add_constant(FieldElement::one());

        Context {
            ssa_values: HashMap::default(),
            current_side_effects_enabled_var,
            acir_context,
            initialized_arrays: HashSet::new(),
            memory_blocks: HashMap::default(),
            internal_memory_blocks: HashMap::default(),
            internal_mem_block_lengths: HashMap::default(),
            max_block_id: 0,
            slice_sizes: HashMap::default(),
            data_bus: DataBus::default(),
        }
    }

    /// Converts SSA into ACIR
    fn convert_ssa(
        self,
        ssa: Ssa,
        brillig: Brillig,
        last_array_uses: &HashMap<ValueId, InstructionId>,
    ) -> Result<GeneratedAcir, RuntimeError> {
        let main_func = ssa.main();
        match main_func.runtime() {
            RuntimeType::Acir => self.convert_acir_main(main_func, &ssa, brillig, last_array_uses),
            RuntimeType::Brillig => self.convert_brillig_main(main_func, brillig),
        }
    }

    fn convert_acir_main(
        mut self,
        main_func: &Function,
        ssa: &Ssa,
        brillig: Brillig,
        last_array_uses: &HashMap<ValueId, InstructionId>,
    ) -> Result<GeneratedAcir, RuntimeError> {
        let dfg = &main_func.dfg;
        let entry_block = &dfg[main_func.entry_block()];
        let input_witness = self.convert_ssa_block_params(entry_block.parameters(), dfg)?;

        self.data_bus = dfg.data_bus.to_owned();
        let mut warnings = Vec::new();
        for instruction_id in entry_block.instructions() {
            warnings.extend(self.convert_ssa_instruction(
                *instruction_id,
                dfg,
                ssa,
                &brillig,
                last_array_uses,
            )?);
        }

        warnings.extend(self.convert_ssa_return(entry_block.unwrap_terminator(), dfg)?);
        Ok(self.acir_context.finish(input_witness, warnings))
    }

    fn convert_brillig_main(
        mut self,
        main_func: &Function,
        brillig: Brillig,
    ) -> Result<GeneratedAcir, RuntimeError> {
        let dfg = &main_func.dfg;

        let inputs = try_vecmap(dfg[main_func.entry_block()].parameters(), |param_id| {
            let typ = dfg.type_of_value(*param_id);
            self.create_value_from_type(&typ, &mut |this, _| Ok(this.acir_context.add_variable()))
        })?;
        let witness_inputs = self.acir_context.extract_witness(&inputs);

        let outputs: Vec<AcirType> =
            vecmap(main_func.returns(), |result_id| dfg.type_of_value(*result_id).into());

        let code = self.gen_brillig_for(main_func, &brillig)?;

        let output_values = self.acir_context.brillig(
            self.current_side_effects_enabled_var,
            code,
            inputs,
            outputs,
        )?;
        let output_vars: Vec<_> = output_values
            .iter()
            .flat_map(|value| value.clone().flatten())
            .map(|value| value.0)
            .collect();

        for acir_var in output_vars {
            self.acir_context.return_var(acir_var)?;
        }
        Ok(self.acir_context.finish(witness_inputs, Vec::new()))
    }

    /// Adds and binds `AcirVar`s for each numeric block parameter or block parameter array element.
    fn convert_ssa_block_params(
        &mut self,
        params: &[ValueId],
        dfg: &DataFlowGraph,
    ) -> Result<Vec<Witness>, RuntimeError> {
        // The first witness (if any) is the next one
        let start_witness = self.acir_context.current_witness_index().0 + 1;
        for param_id in params {
            let typ = dfg.type_of_value(*param_id);
            let value = self.convert_ssa_block_param(&typ)?;
            match &value {
                AcirValue::Var(_, _) => (),
                AcirValue::Array(_) => {
                    let block_id = self.block_id(param_id);
                    let len = if matches!(typ, Type::Array(_, _)) {
                        typ.flattened_size()
                    } else {
                        return Err(InternalError::UnExpected {
                            expected: "Block params should be an array".to_owned(),
                            found: format!("Instead got {:?}", typ),
                            call_stack: self.acir_context.get_call_stack(),
                        }
                        .into());
                    };
                    self.initialize_array(block_id, len, Some(value.clone()))?;
                }
                AcirValue::DynamicArray(_) => unreachable!(
                    "The dynamic array type is created in Acir gen and therefore cannot be a block parameter"
                ),
            }
            self.ssa_values.insert(*param_id, value);
        }
        let end_witness = self.acir_context.current_witness_index().0;
        let witnesses = (start_witness..=end_witness).map(Witness::from).collect();
        Ok(witnesses)
    }

    fn convert_ssa_block_param(&mut self, param_type: &Type) -> Result<AcirValue, RuntimeError> {
        self.create_value_from_type(param_type, &mut |this, typ| this.add_numeric_input_var(&typ))
    }

    fn create_value_from_type(
        &mut self,
        param_type: &Type,
        make_var: &mut impl FnMut(&mut Self, NumericType) -> Result<AcirVar, RuntimeError>,
    ) -> Result<AcirValue, RuntimeError> {
        match param_type {
            Type::Numeric(numeric_type) => {
                let typ = AcirType::new(*numeric_type);
                Ok(AcirValue::Var(make_var(self, *numeric_type)?, typ))
            }
            Type::Array(element_types, length) => {
                let mut elements = im::Vector::new();

                for _ in 0..*length {
                    for element in element_types.iter() {
                        elements.push_back(self.create_value_from_type(element, make_var)?);
                    }
                }

                Ok(AcirValue::Array(elements))
            }
            _ => unreachable!("ICE: Params to the program should only contains numbers and arrays"),
        }
    }

    /// Get the BlockId corresponding to the ValueId
    /// If there is no matching BlockId, we create a new one.
    fn block_id(&mut self, value: &ValueId) -> BlockId {
        if let Some(block_id) = self.memory_blocks.get(value) {
            return *block_id;
        }
        let block_id = BlockId(self.max_block_id);
        self.max_block_id += 1;
        self.memory_blocks.insert(*value, block_id);
        block_id
    }

    /// Get the next BlockId for internal memory
    /// used during ACIR generation.
    /// This is useful for referencing information that can
    /// only be computed dynamically, such as the type structure
    /// of non-homogenous arrays.
    fn internal_block_id(&mut self, value: &ValueId) -> BlockId {
        if let Some(block_id) = self.internal_memory_blocks.get(value) {
            return *block_id;
        }
        let block_id = BlockId(self.max_block_id);
        self.max_block_id += 1;
        self.internal_memory_blocks.insert(*value, block_id);
        block_id
    }

    /// Creates an `AcirVar` corresponding to a parameter witness to appears in the abi. A range
    /// constraint is added if the numeric type requires it.
    ///
    /// This function is used not only for adding numeric block parameters, but also for adding
    /// any array elements that belong to reference type block parameters.
    fn add_numeric_input_var(
        &mut self,
        numeric_type: &NumericType,
    ) -> Result<AcirVar, RuntimeError> {
        let acir_var = self.acir_context.add_variable();
        if matches!(numeric_type, NumericType::Signed { .. } | NumericType::Unsigned { .. }) {
            self.acir_context.range_constrain_var(acir_var, numeric_type, None)?;
        }
        Ok(acir_var)
    }

    /// Converts an SSA instruction into its ACIR representation
    fn convert_ssa_instruction(
        &mut self,
        instruction_id: InstructionId,
        dfg: &DataFlowGraph,
        ssa: &Ssa,
        brillig: &Brillig,
        last_array_uses: &HashMap<ValueId, InstructionId>,
    ) -> Result<Vec<SsaReport>, RuntimeError> {
        let instruction = &dfg[instruction_id];
        self.acir_context.set_call_stack(dfg.get_call_stack(instruction_id));
        let mut warnings = Vec::new();
        match instruction {
            Instruction::Binary(binary) => {
                let result_acir_var = self.convert_ssa_binary(binary, dfg)?;
                self.define_result_var(dfg, instruction_id, result_acir_var);
            }
            Instruction::Constrain(lhs, rhs, assert_message) => {
                let lhs = self.convert_value(*lhs, dfg);
                let rhs = self.convert_value(*rhs, dfg);

                fn get_var_equality_assertions(
                    lhs: AcirValue,
                    rhs: AcirValue,
                    read_from_index: &mut impl FnMut(BlockId, usize) -> Result<AcirVar, InternalError>,
                ) -> Result<Vec<(AcirVar, AcirVar)>, InternalError> {
                    match (lhs, rhs) {
                        (AcirValue::Var(lhs, _), AcirValue::Var(rhs, _)) => Ok(vec![(lhs, rhs)]),
                        (AcirValue::Array(lhs_values), AcirValue::Array(rhs_values)) => {
                            let var_equality_assertions = lhs_values
                                .into_iter()
                                .zip(rhs_values)
                                .map(|(lhs, rhs)| {
                                    get_var_equality_assertions(lhs, rhs, read_from_index)
                                })
                                .collect::<Result<Vec<_>, _>>()?
                                .into_iter()
                                .flatten()
                                .collect();
                            Ok(var_equality_assertions)
                        }
                        (
                            AcirValue::DynamicArray(AcirDynamicArray {
                                block_id: lhs_block_id,
                                len,
                                ..
                            }),
                            AcirValue::DynamicArray(AcirDynamicArray {
                                block_id: rhs_block_id,
                                ..
                            }),
                        ) => try_vecmap(0..len, |i| {
                            let lhs_var = read_from_index(lhs_block_id, i)?;
                            let rhs_var = read_from_index(rhs_block_id, i)?;
                            Ok((lhs_var, rhs_var))
                        }),
                        _ => {
                            unreachable!("ICE: lhs and rhs should be of the same type")
                        }
                    }
                }

                let mut read_dynamic_array_index =
                    |block_id: BlockId, array_index: usize| -> Result<AcirVar, InternalError> {
                        let index_var = self.acir_context.add_constant(array_index);

                        self.acir_context.read_from_memory(block_id, &index_var)
                    };

                for (lhs, rhs) in
                    get_var_equality_assertions(lhs, rhs, &mut read_dynamic_array_index)?
                {
                    self.acir_context.assert_eq_var(lhs, rhs, assert_message.clone())?;
                }
            }
            Instruction::Cast(value_id, typ) => {
                let result_acir_var = self.convert_ssa_cast(value_id, typ, dfg)?;
                self.define_result_var(dfg, instruction_id, result_acir_var);
            }
            Instruction::Call { func, arguments } => {
                let result_ids = dfg.instruction_results(instruction_id);
                match &dfg[*func] {
                    Value::Function(id) => {
                        let func = &ssa.functions[id];
                        match func.runtime() {
                            RuntimeType::Acir => unimplemented!(
                                "expected an intrinsic/brillig call, but found {func:?}. All ACIR methods should be inlined"
                            ),
                            RuntimeType::Brillig => {
                                let inputs = vecmap(arguments, |arg| self.convert_value(*arg, dfg));

                                let code = self.gen_brillig_for(func, brillig)?;

                                let outputs: Vec<AcirType> = vecmap(result_ids, |result_id| dfg.type_of_value(*result_id).into());

                                let output_values = self.acir_context.brillig(self.current_side_effects_enabled_var, code, inputs, outputs)?;

                                // Compiler sanity check
                                assert_eq!(result_ids.len(), output_values.len(), "ICE: The number of Brillig output values should match the result ids in SSA");

                                for result in result_ids.iter().zip(output_values) {
                                    if let AcirValue::Array(_) = &result.1 {
                                        let array_id = dfg.resolve(*result.0);
                                        let block_id = self.block_id(&array_id);
                                        let array_typ = dfg.type_of_value(array_id);
                                        self.initialize_array(block_id, array_typ.flattened_size(), Some(result.1.clone()))?;
                                    }
                                    self.ssa_values.insert(*result.0, result.1);
                                }
                            }
                        }
                    }
                    Value::Intrinsic(intrinsic) => {
                        if matches!(
                            intrinsic,
                            Intrinsic::BlackBox(BlackBoxFunc::RecursiveAggregation)
                        ) {
                            warnings.push(SsaReport::Warning(InternalWarning::VerifyProof {
                                call_stack: self.acir_context.get_call_stack(),
                            }));
                        }
                        let outputs = self
                            .convert_ssa_intrinsic_call(*intrinsic, arguments, dfg, result_ids)?;

                        // Issue #1438 causes this check to fail with intrinsics that return 0
                        // results but the ssa form instead creates 1 unit result value.
                        // assert_eq!(result_ids.len(), outputs.len());

                        for (result, output) in result_ids.iter().zip(outputs) {
                            match &output {
                                // We need to make sure we initialize arrays returned from intrinsic calls
                                // or else they will fail if accessed with a dynamic index
                                AcirValue::Array(_) => {
                                    let block_id = self.block_id(result);
                                    let array_typ = dfg.type_of_value(*result);
                                    let len = if matches!(array_typ, Type::Array(_, _)) {
                                        array_typ.flattened_size()
                                    } else {
                                        Self::flattened_value_size(&output)
                                    };
                                    self.initialize_array(block_id, len, Some(output.clone()))?;
                                }
                                AcirValue::DynamicArray(_) => {
                                    // Do nothing as a dynamic array returned from a slice intrinsic should already be initialized
                                }
                                AcirValue::Var(_, _) => {
                                    // Do nothing
                                }
                            }
                            self.ssa_values.insert(*result, output);
                        }
                    }
                    Value::ForeignFunction(_) => unreachable!(
                        "All `oracle` methods should be wrapped in an unconstrained fn"
                    ),
                    _ => unreachable!("expected calling a function"),
                }
            }
            Instruction::Not(value_id) => {
                let (acir_var, typ) = match self.convert_value(*value_id, dfg) {
                    AcirValue::Var(acir_var, typ) => (acir_var, typ),
                    _ => unreachable!("NOT is only applied to numerics"),
                };
                let result_acir_var = self.acir_context.not_var(acir_var, typ)?;
                self.define_result_var(dfg, instruction_id, result_acir_var);
            }
            Instruction::Truncate { value, bit_size, max_bit_size } => {
                let result_acir_var =
                    self.convert_ssa_truncate(*value, *bit_size, *max_bit_size, dfg)?;
                self.define_result_var(dfg, instruction_id, result_acir_var);
            }
            Instruction::EnableSideEffects { condition } => {
                let acir_var = self.convert_numeric_value(*condition, dfg)?;
                self.current_side_effects_enabled_var = acir_var;
            }
            Instruction::ArrayGet { .. } | Instruction::ArraySet { .. } => {
                self.handle_array_operation(instruction_id, dfg, last_array_uses)?;
            }
            Instruction::Allocate => {
                unreachable!("Expected all allocate instructions to be removed before acir_gen")
            }
            Instruction::Store { .. } => {
                unreachable!("Expected all store instructions to be removed before acir_gen")
            }
            Instruction::Load { .. } => {
                unreachable!("Expected all load instructions to be removed before acir_gen")
            }
            Instruction::IncrementRc { .. } => {
                // Do nothing. Only Brillig needs to worry about reference counted arrays
            }
            Instruction::RangeCheck { value, max_bit_size, assert_message } => {
                let acir_var = self.convert_numeric_value(*value, dfg)?;
                self.acir_context.range_constrain_var(
                    acir_var,
                    &NumericType::Unsigned { bit_size: *max_bit_size },
                    assert_message.clone(),
                )?;
            }
        }
        self.acir_context.set_call_stack(CallStack::new());
        Ok(warnings)
    }

    fn gen_brillig_for(
        &self,
        func: &Function,
        brillig: &Brillig,
    ) -> Result<GeneratedBrillig, InternalError> {
        // Create the entry point artifact
        let mut entry_point = BrilligContext::new_entry_point_artifact(
            BrilligFunctionContext::parameters(func),
            BrilligFunctionContext::return_values(func),
            BrilligFunctionContext::function_id_to_function_label(func.id()),
        );
        // Link the entry point with all dependencies
        while let Some(unresolved_fn_label) = entry_point.first_unresolved_function_call() {
            let artifact = &brillig.find_by_function_label(unresolved_fn_label.clone());
            let artifact = match artifact {
                Some(artifact) => artifact,
                None => {
                    return Err(InternalError::General {
                        message: format!("Cannot find linked fn {unresolved_fn_label}"),
                        call_stack: CallStack::new(),
                    })
                }
            };
            entry_point.link_with(artifact);
        }
        // Generate the final bytecode
        Ok(entry_point.finish())
    }

    /// Handles an ArrayGet or ArraySet instruction.
    /// To set an index of the array (and create a new array in doing so), pass Some(value) for
    /// store_value. To just retrieve an index of the array, pass None for store_value.
    fn handle_array_operation(
        &mut self,
        instruction: InstructionId,
        dfg: &DataFlowGraph,
        last_array_uses: &HashMap<ValueId, InstructionId>,
    ) -> Result<(), RuntimeError> {
        // Pass the instruction between array methods rather than the internal fields themselves
        let (array, index, store_value) = match dfg[instruction] {
            Instruction::ArrayGet { array, index } => (array, index, None),
            Instruction::ArraySet { array, index, value, .. } => (array, index, Some(value)),
            _ => {
                return Err(InternalError::UnExpected {
                    expected: "Instruction should be an ArrayGet or ArraySet".to_owned(),
                    found: format!("Instead got {:?}", dfg[instruction]),
                    call_stack: self.acir_context.get_call_stack(),
                }
                .into())
            }
        };

        if self.handle_constant_index(instruction, dfg, index, array, store_value)? {
            return Ok(());
        }

        let (new_index, new_value) =
            self.convert_array_operation_inputs(array, dfg, index, store_value)?;

        let resolved_array = dfg.resolve(array);
        let map_array = last_array_uses.get(&resolved_array) == Some(&instruction);

        if let Some(new_value) = new_value {
            self.array_set(instruction, new_index, new_value, dfg, map_array)?;
        } else {
            self.array_get(instruction, array, new_index, dfg)?;
        }

        Ok(())
    }

    /// Handle constant index: if there is no predicate and we have the array values,
    /// we can perform the operation directly on the array
    fn handle_constant_index(
        &mut self,
        instruction: InstructionId,
        dfg: &DataFlowGraph,
        index: ValueId,
        array: ValueId,
        store_value: Option<ValueId>,
    ) -> Result<bool, RuntimeError> {
        let index_const = dfg.get_numeric_constant(index);
        let value_type = dfg.type_of_value(array);
        let (Type::Array(element_types, _) | Type::Slice(element_types)) = &value_type else {
            unreachable!("ICE: expected array or slice type");

        };

        // TODO(#3188): Need to be able to handle constant index for slices to seriously reduce
        // constraint sizes of nested slices
        // This can only be done if we accurately flatten nested slices as otherwise we will reach
        // index out of bounds errors. If the slice is already flat then we can treat them similarly to arrays.
        if matches!(value_type, Type::Slice(_))
            && element_types.iter().any(|element| element.contains_slice_element())
        {
            return Ok(false);
        }

        match self.convert_value(array, dfg) {
            AcirValue::Var(acir_var, _) => {
                return Err(RuntimeError::InternalError(InternalError::UnExpected {
                    expected: "an array value".to_string(),
                    found: format!("{acir_var:?}"),
                    call_stack: self.acir_context.get_call_stack(),
                }))
            }
            AcirValue::Array(array) => {
                if let Some(index_const) = index_const {
                    let array_size = array.len();
                    let index = match index_const.try_to_u64() {
                        Some(index_const) => index_const as usize,
                        None => {
                            let call_stack = self.acir_context.get_call_stack();
                            return Err(RuntimeError::TypeConversion {
                                from: "array index".to_string(),
                                into: "u64".to_string(),
                                call_stack,
                            });
                        }
                    };
                    if self.acir_context.is_constant_one(&self.current_side_effects_enabled_var) {
                        // Report the error if side effects are enabled.
                        if index >= array_size {
                            let call_stack = self.acir_context.get_call_stack();
                            return Err(RuntimeError::IndexOutOfBounds {
                                index,
                                array_size,
                                call_stack,
                            });
                        } else {
                            let value = match store_value {
                                Some(store_value) => {
                                    let store_value = self.convert_value(store_value, dfg);
                                    AcirValue::Array(array.update(index, store_value))
                                }
                                None => array[index].clone(),
                            };

                            self.define_result(dfg, instruction, value);
                            return Ok(true);
                        }
                    }
                    // If there is a predicate and the index is not out of range, we can directly perform the read
                    else if index < array_size && store_value.is_none() {
                        self.define_result(dfg, instruction, array[index].clone());
                        return Ok(true);
                    }
                }
            }
            AcirValue::DynamicArray(_) => (),
        };

        Ok(false)
    }

    /// We need to properly setup the inputs for array operations in ACIR.
    /// From the original SSA values we compute the following AcirVars:
    /// - new_index is the index of the array. ACIR memory operations work with a flat memory, so we fully flattened the specified index
    ///     in case we have a nested array. The index for SSA array operations only represents the flattened index of the current array.
    ///     Thus internal array element type sizes need to be computed to accurately transform the index.
    /// - predicate_index is 0, or the index if the predicate is true
    /// - new_value is the optional value when the operation is an array_set
    ///     When there is a predicate, it is predicate*value + (1-predicate)*dummy, where dummy is the value of the array at the requested index.
    ///     It is a dummy value because in the case of a false predicate, the value stored at the requested index will be itself.
    fn convert_array_operation_inputs(
        &mut self,
        array: ValueId,
        dfg: &DataFlowGraph,
        index: ValueId,
        store_value: Option<ValueId>,
    ) -> Result<(AcirVar, Option<AcirValue>), RuntimeError> {
        let (array_id, array_typ, block_id) = self.check_array_is_initialized(array, dfg)?;

        let index_var = self.convert_numeric_value(index, dfg)?;
        let index_var = self.get_flattened_index(&array_typ, array_id, index_var, dfg)?;

        let predicate_index =
            self.acir_context.mul_var(index_var, self.current_side_effects_enabled_var)?;

        let new_value = if let Some(store) = store_value {
            let store_value = self.convert_value(store, dfg);
            if self.acir_context.is_constant_one(&self.current_side_effects_enabled_var) {
                Some(store_value)
            } else {
                let store_type = dfg.type_of_value(store);

                let mut dummy_predicate_index = predicate_index;
                // We must setup the dummy value to match the type of the value we wish to store
                let slice_sizes = if store_type.contains_slice_element() {
                    self.compute_slice_sizes(store, None, dfg);

                    self.slice_sizes.get(&store).cloned().ok_or_else(|| {
                        dbg!(dfg.type_of_value(store));
                        dbg!(&dfg[store]);
                        dbg!(store);
                        InternalError::UnExpected {
                            expected: "Store value should have slice sizes computed".to_owned(),
                            found: "Missing key in slice sizes map".to_owned(),
                            call_stack: self.acir_context.get_call_stack(),
                        }
                    })?
                } else {
                    vec![]
                };
                let dummy = self.array_get_value(
                    &store_type,
                    block_id,
                    &mut dummy_predicate_index,
                    &slice_sizes,
                )?;

                Some(self.convert_array_set_store_value(&store_value, &dummy)?)
            }
        } else {
            None
        };

        let new_index = if self.acir_context.is_constant_one(&self.current_side_effects_enabled_var)
        {
            index_var
        } else {
            predicate_index
        };

        Ok((new_index, new_value))
    }

    fn convert_array_set_store_value(
        &mut self,
        store_value: &AcirValue,
        dummy_value: &AcirValue,
    ) -> Result<AcirValue, RuntimeError> {
        match (store_value, dummy_value) {
            (AcirValue::Var(store_var, _), AcirValue::Var(dummy_var, _)) => {
                let true_pred =
                    self.acir_context.mul_var(*store_var, self.current_side_effects_enabled_var)?;
                let one = self.acir_context.add_constant(FieldElement::one());
                let not_pred =
                    self.acir_context.sub_var(one, self.current_side_effects_enabled_var)?;
                let false_pred = self.acir_context.mul_var(not_pred, *dummy_var)?;
                // predicate*value + (1-predicate)*dummy
                let new_value = self.acir_context.add_var(true_pred, false_pred)?;
                Ok(AcirValue::Var(new_value, AcirType::field()))
            }
            (AcirValue::Array(values), AcirValue::Array(dummy_values)) => {
                let mut elements = im::Vector::new();

                assert_eq!(
                    values.len(),
                    dummy_values.len(),
                    "ICE: The store value and dummy must have the same number of inner values"
                );
                for (val, dummy_val) in values.iter().zip(dummy_values) {
                    elements.push_back(self.convert_array_set_store_value(val, dummy_val)?);
                }

                Ok(AcirValue::Array(elements))
            }
            (
                AcirValue::DynamicArray(AcirDynamicArray { block_id, len, .. }),
                AcirValue::Array(dummy_values),
            ) => {
                let dummy_values = dummy_values
                    .into_iter()
                    .flat_map(|val| val.clone().flatten())
                    .map(|(var, typ)| AcirValue::Var(var, typ))
                    .collect::<Vec<_>>();

                assert_eq!(
                    *len,
                    dummy_values.len(),
                    "ICE: The store value and dummy must have the same number of inner values"
                );

                let values = try_vecmap(0..*len, |i| {
                    let index_var = self.acir_context.add_constant(i);

                    let read = self.acir_context.read_from_memory(*block_id, &index_var)?;
                    Ok::<AcirValue, RuntimeError>(AcirValue::Var(read, AcirType::field()))
                })?;

                let mut elements = im::Vector::new();
                for (val, dummy_val) in values.iter().zip(dummy_values) {
                    elements.push_back(self.convert_array_set_store_value(val, &dummy_val)?);
                }

                Ok(AcirValue::Array(elements))
            }
            (AcirValue::DynamicArray(_), AcirValue::DynamicArray(_)) => {
                unimplemented!("ICE: setting a dynamic array not supported");
            }
            _ => {
                unreachable!("ICE: The store value and dummy value must match");
            }
        }
    }

    /// Generates a read opcode for the array
    fn array_get(
        &mut self,
        instruction: InstructionId,
        array: ValueId,
        mut var_index: AcirVar,
        dfg: &DataFlowGraph,
    ) -> Result<AcirValue, RuntimeError> {
        let (array_id, _, block_id) = self.check_array_is_initialized(array, dfg)?;
        let results = dfg.instruction_results(instruction);
        let res_typ = dfg.type_of_value(results[0]);

        // Get operations to call-data parameters are replaced by a get to the call-data-bus array
        if let Some(call_data) = self.data_bus.call_data {
            if self.data_bus.call_data_map.contains_key(&array_id) {
                // TODO: the block_id of call-data must be notified to the backend
                // TODO: should we do the same for return-data?
                let type_size = res_typ.flattened_size();
                let type_size =
                    self.acir_context.add_constant(FieldElement::from(type_size as i128));
                let offset = self.acir_context.mul_var(var_index, type_size)?;
                let bus_index = self.acir_context.add_constant(FieldElement::from(
                    self.data_bus.call_data_map[&array_id] as i128,
                ));
                let new_index = self.acir_context.add_var(offset, bus_index)?;
                return self.array_get(instruction, call_data, new_index, dfg);
            }
        }

        let value = if !res_typ.contains_slice_element() {
            self.array_get_value(&res_typ, block_id, &mut var_index, &[])?
        } else {
            let slice_sizes = self
                .slice_sizes
                .get(&array_id)
                .expect("ICE: Array with slices should have associated slice sizes");

            // The first max size is going to be the length of the parent slice
            // As we are fetching from the parent slice we just want its internal
            // slice sizes.
            let slice_sizes = slice_sizes[1..].to_vec();

            let value = self.array_get_value(&res_typ, block_id, &mut var_index, &slice_sizes)?;

            // Insert the resulting slice sizes
            self.slice_sizes.insert(results[0], slice_sizes);

            value
        };

        self.define_result(dfg, instruction, value.clone());

        Ok(value)
    }

    fn array_get_value(
        &mut self,
        ssa_type: &Type,
        block_id: BlockId,
        var_index: &mut AcirVar,
        slice_sizes: &[usize],
    ) -> Result<AcirValue, RuntimeError> {
        let one = self.acir_context.add_constant(FieldElement::one());
        match ssa_type.clone() {
            Type::Numeric(numeric_type) => {
                // Read the value from the array at the specified index
                let read = self.acir_context.read_from_memory(block_id, var_index)?;

                // Increment the var_index in case of a nested array
                *var_index = self.acir_context.add_var(*var_index, one)?;

                let typ = AcirType::NumericType(numeric_type);
                Ok(AcirValue::Var(read, typ))
            }
            Type::Array(element_types, len) => {
                let mut values = Vector::new();
                for _ in 0..len {
                    for typ in element_types.as_ref() {
                        values.push_back(self.array_get_value(
                            typ,
                            block_id,
                            var_index,
                            slice_sizes,
                        )?);
                    }
                }
                Ok(AcirValue::Array(values))
            }
            Type::Slice(element_types) => {
                // It is not enough to execute this loop and simply pass the size from the parent definition.
                // We need the internal sizes of each type in case of a nested slice.
                let mut values = Vector::new();

                let (current_size, new_sizes) =
                    slice_sizes.split_first().expect("should be able to split");

                for _ in 0..*current_size {
                    for typ in element_types.as_ref() {
                        values
                            .push_back(self.array_get_value(typ, block_id, var_index, new_sizes)?);
                    }
                }
                Ok(AcirValue::Array(values))
            }
            _ => unreachable!("ICE - expected an array or slice"),
        }
    }

    /// Copy the array and generates a write opcode on the new array
    ///
    /// Note: Copying the array is inefficient and is not the way we want to do it in the end.
    fn array_set(
        &mut self,
        instruction: InstructionId,
        mut var_index: AcirVar,
        store_value: AcirValue,
        dfg: &DataFlowGraph,
        map_array: bool,
    ) -> Result<(), RuntimeError> {
        // Pass the instruction between array methods rather than the internal fields themselves
        let array = match dfg[instruction] {
            Instruction::ArraySet { array, .. } => array,
            _ => {
                return Err(InternalError::UnExpected {
                    expected: "Instruction should be an ArraySet".to_owned(),
                    found: format!("Instead got {:?}", dfg[instruction]),
                    call_stack: self.acir_context.get_call_stack(),
                }
                .into())
            }
        };

        let (array_id, array_typ, block_id) = self.check_array_is_initialized(array, dfg)?;

        // Every array has a length in its type, so we fetch that from
        // the SSA IR.
        //
        // A slice's size must be fetched from the SSA value that represents the slice.
        // However, this size is simply the capacity of a slice. The capacity is dependent upon the witness
        // and may contain data for which we want to restrict access. The true slice length is tracked in a
        // a separate SSA value and restrictions on slice indices should be generated elsewhere in the SSA.
        let array_len = if !array_typ.contains_slice_element() {
            array_typ.flattened_size()
        } else {
            self.flattened_slice_size(array_id, dfg)
        };

        // Since array_set creates a new array, we create a new block ID for this
        // array, unless map_array is true. In that case, we operate directly on block_id
        // and we do not create a new block ID.
        let result_id = dfg
            .instruction_results(instruction)
            .first()
            .expect("Array set does not have one result");
        let result_block_id;
        if map_array {
            self.memory_blocks.insert(*result_id, block_id);
            result_block_id = block_id;
        } else {
            // Initialize the new array with the values from the old array
            result_block_id = self.block_id(result_id);
            self.copy_dynamic_array(block_id, result_block_id, array_len)?;
        }

        self.array_set_value(&store_value, result_block_id, &mut var_index)?;

        // Set new resulting array to have the same slice sizes as the instruction input
        if let Type::Slice(element_types) = &array_typ {
            let has_internal_slices =
                element_types.as_ref().iter().any(|typ| typ.contains_slice_element());
            if has_internal_slices {
                let slice_sizes = self
                    .slice_sizes
                    .get(&array_id)
                    .expect(
                        "ICE: Expected array with internal slices to have associated slice sizes",
                    )
                    .clone();
                let results = dfg.instruction_results(instruction);
                self.slice_sizes.insert(results[0], slice_sizes);
            }
        }
        // let results = dfg.instruction_results(instruction);
        // if results[0].to_usize() == 3739 {
        //     dbg!("got here");
        //     dbg!(array_typ.is_nested_slice());
        // }
        if array_typ.contains_slice_element() {
            let slice_sizes = self
                    .slice_sizes
                    .get(&array_id)
                    .expect(
                        "ICE: Expected array with internal slices to have associated slice sizes",
                    )
                    .clone();
            let results = dfg.instruction_results(instruction);
            self.slice_sizes.insert(results[0], slice_sizes);
        }

        let element_type_sizes = if !can_omit_element_sizes_array(&array_typ) {
            Some(self.init_element_type_sizes_array(&array_typ, array_id, None, dfg)?)
        } else {
            None
        };
        let result_value = AcirValue::DynamicArray(AcirDynamicArray {
            block_id: result_block_id,
            len: array_len,
            element_type_sizes,
        });
        self.define_result(dfg, instruction, result_value);
        Ok(())
    }

    fn array_set_value(
        &mut self,
        value: &AcirValue,
        block_id: BlockId,
        var_index: &mut AcirVar,
    ) -> Result<(), RuntimeError> {
        let one = self.acir_context.add_constant(FieldElement::one());
        match value {
            AcirValue::Var(store_var, _) => {
                // Write the new value into the new array at the specified index
                self.acir_context.write_to_memory(block_id, var_index, store_var)?;
<<<<<<< HEAD
                // Incremement the var_index in case of a nested array
=======
                // Increment the var_index in case of a nested array
>>>>>>> 8da40b75
                *var_index = self.acir_context.add_var(*var_index, one)?;
            }
            AcirValue::Array(values) => {
                for value in values {
                    self.array_set_value(value, block_id, var_index)?;
                }
            }
            AcirValue::DynamicArray(AcirDynamicArray { block_id: inner_block_id, len, .. }) => {
                let values = try_vecmap(0..*len, |i| {
<<<<<<< HEAD
                    let index_var = self.acir_context.add_constant(FieldElement::from(i as u128));
=======
                    let index_var = self.acir_context.add_constant(i);
>>>>>>> 8da40b75

                    let read = self.acir_context.read_from_memory(*inner_block_id, &index_var)?;
                    Ok::<AcirValue, RuntimeError>(AcirValue::Var(read, AcirType::field()))
                })?;
                self.array_set_value(&AcirValue::Array(values.into()), block_id, var_index)?;
            }
        }
        Ok(())
    }

    fn check_array_is_initialized(
        &mut self,
        array: ValueId,
        dfg: &DataFlowGraph,
    ) -> Result<(ValueId, Type, BlockId), RuntimeError> {
        // Fetch the internal SSA ID for the array
        let array_id = dfg.resolve(array);

        let array_typ = dfg.type_of_value(array_id);

        // Use the SSA ID to get or create its block ID
        let block_id = self.block_id(&array_id);

        // Check if the array has already been initialized in ACIR gen
        // if not, we initialize it using the values from SSA
        let already_initialized = self.initialized_arrays.contains(&block_id);
        if !already_initialized {
            let value = &dfg[array_id];
            match value {
                Value::Array { .. } | Value::Instruction { .. } => {
                    let value = self.convert_value(array_id, dfg);
                    let len = if !array_typ.contains_slice_element() {
                        array_typ.flattened_size()
                    } else {
                        self.flattened_slice_size(array_id, dfg)
                    };
                    self.initialize_array(block_id, len, Some(value))?;
                }
                _ => {
                    return Err(InternalError::General {
                        message: format!("Array {array_id} should be initialized"),
                        call_stack: self.acir_context.get_call_stack(),
                    }
                    .into());
                }
            }
        }

        Ok((array_id, array_typ, block_id))
    }

    fn init_element_type_sizes_array(
        &mut self,
        array_typ: &Type,
        array_id: ValueId,
        array_acir_value: Option<AcirValue>,
        dfg: &DataFlowGraph,
    ) -> Result<BlockId, RuntimeError> {
        let element_type_sizes = self.internal_block_id(&array_id);
        // Check whether an internal type sizes array has already been initialized
        // Need to look into how to optimize for slices as this could lead to different element type sizes
        // for different slices that do not have consistent sizes
        if self.initialized_arrays.contains(&element_type_sizes) {
            return Ok(element_type_sizes);
        }

        let mut flat_elem_type_sizes = Vec::new();
        flat_elem_type_sizes.push(0);
        match array_typ {
            Type::Array(_, _) | Type::Slice(_) => {
                match &dfg[array_id] {
                    Value::Array { array, .. } => {
                        self.compute_slice_sizes(array_id, None, dfg);

                        for (i, value) in array.iter().enumerate() {
                            flat_elem_type_sizes.push(
                                self.flattened_slice_size(*value, dfg) + flat_elem_type_sizes[i],
                            );
                        }
                    }
                    Value::Instruction { .. } | Value::Param { .. } => {
                        // An instruction representing the slice means it has been processed previously during ACIR gen.
                        // Use the previously defined result of an array operation to fetch the internal type information.
                        let array_acir_value = if let Some(array_acir_value) = array_acir_value {
                            array_acir_value
                        } else {
                            self.convert_value(array_id, dfg)
                        };
                        match array_acir_value {
                            AcirValue::DynamicArray(AcirDynamicArray {
                                element_type_sizes: inner_elem_type_sizes,
                                ..
                            }) => {
                                if let Some(inner_elem_type_sizes) = inner_elem_type_sizes {
                                    if self.initialized_arrays.contains(&inner_elem_type_sizes) {
                                        let type_sizes_array_len = self.internal_mem_block_lengths.get(&inner_elem_type_sizes).copied().ok_or_else(||
                                            InternalError::General {
                                                message: format!("Array {array_id}'s inner element type sizes array does not have a tracked length"),
                                                call_stack: self.acir_context.get_call_stack(),
                                            }
                                        )?;
                                        self.copy_dynamic_array(
                                            inner_elem_type_sizes,
                                            element_type_sizes,
                                            type_sizes_array_len,
                                        )?;
                                        self.internal_mem_block_lengths
                                            .insert(element_type_sizes, type_sizes_array_len);
                                        return Ok(element_type_sizes);
                                    } else {
                                        return Err(InternalError::General {
                                            message: format!("Array {array_id}'s inner element type sizes array should be initialized"),
                                            call_stack: self.acir_context.get_call_stack(),
                                        }
                                        .into());
                                    }
                                }
                            }
                            AcirValue::Array(values) => {
                                for (i, value) in values.iter().enumerate() {
                                    flat_elem_type_sizes.push(
                                        Self::flattened_value_size(value) + flat_elem_type_sizes[i],
                                    );
                                }
                            }
                            _ => {
                                return Err(InternalError::UnExpected {
                                    expected: "AcirValue::DynamicArray or AcirValue::Array"
                                        .to_owned(),
                                    found: format!("{:?}", array_acir_value),
                                    call_stack: self.acir_context.get_call_stack(),
                                }
                                .into())
                            }
                        }
                    }
                    _ => {
                        return Err(InternalError::UnExpected {
                            expected: "array or instruction".to_owned(),
                            found: format!("{:?}", &dfg[array_id]),
                            call_stack: self.acir_context.get_call_stack(),
                        }
                        .into())
                    }
                };
            }
            _ => {
                return Err(InternalError::UnExpected {
                    expected: "array or slice".to_owned(),
                    found: array_typ.to_string(),
                    call_stack: self.acir_context.get_call_stack(),
                }
                .into());
            }
        }

        // The final array should will the flattened index at each outer array index
        let init_values = vecmap(flat_elem_type_sizes, |type_size| {
            let var = self.acir_context.add_constant(type_size);
            AcirValue::Var(var, AcirType::field())
        });
        let element_type_sizes_len = init_values.len();
        self.initialize_array(
            element_type_sizes,
            element_type_sizes_len,
            Some(AcirValue::Array(init_values.into())),
        )?;

        self.internal_mem_block_lengths.insert(element_type_sizes, element_type_sizes_len);

        Ok(element_type_sizes)
    }

    fn compute_slice_sizes(
        &mut self,
        current_array_id: ValueId,
        parent_array: Option<ValueId>,
        dfg: &DataFlowGraph,
    ) {
        let (array, typ) = match &dfg[current_array_id] {
            Value::Array { array, typ } => (array, typ.clone()),
            _ => return,
        };

        if !matches!(typ, Type::Slice(_)) {
            return;
        }

        let element_size = typ.element_size();
        let true_len = array.len() / element_size;
        if let Some(parent_array) = parent_array {
            let sizes_list =
                self.slice_sizes.get_mut(&parent_array).expect("ICE: expected size list");
            sizes_list.push(true_len);
            for value in array {
                self.compute_slice_sizes(*value, Some(parent_array), dfg);
            }
        } else {
            // This means the current_array_id is the parent array
            // The slice sizes should follow the parent array's type structure
            // thus we start our sizes list with the parent array size.
            self.slice_sizes.insert(current_array_id, vec![true_len]);
            for value in array {
                self.compute_slice_sizes(*value, Some(current_array_id), dfg);
            }
        }
    }

    fn copy_dynamic_array(
        &mut self,
        source: BlockId,
        destination: BlockId,
        array_len: usize,
    ) -> Result<(), RuntimeError> {
        let init_values = try_vecmap(0..array_len, |i| {
            let index_var = self.acir_context.add_constant(i);

            let read = self.acir_context.read_from_memory(source, &index_var)?;
            Ok::<AcirValue, RuntimeError>(AcirValue::Var(read, AcirType::field()))
        })?;
        self.initialize_array(destination, array_len, Some(AcirValue::Array(init_values.into())))?;
        Ok(())
    }

    fn get_flattened_index(
        &mut self,
        array_typ: &Type,
        array_id: ValueId,
        var_index: AcirVar,
        dfg: &DataFlowGraph,
    ) -> Result<AcirVar, RuntimeError> {
        if !can_omit_element_sizes_array(array_typ) {
            let element_type_sizes =
                self.init_element_type_sizes_array(array_typ, array_id, None, dfg)?;

            let predicate_index =
                self.acir_context.mul_var(var_index, self.current_side_effects_enabled_var)?;

            self.acir_context
                .read_from_memory(element_type_sizes, &predicate_index)
                .map_err(RuntimeError::from)
        } else {
            Ok(var_index)
        }
    }

    fn flattened_slice_size(&mut self, array_id: ValueId, dfg: &DataFlowGraph) -> usize {
        let mut size = 0;
        match &dfg[array_id] {
            Value::Array { array, .. } => {
                // The array is going to be the flattened outer array
                // Flattened slice size from SSA value does not need to be multiplied by the len
                for value in array {
                    size += self.flattened_slice_size(*value, dfg);
                }
            }
            Value::NumericConstant { .. } => {
                size += 1;
            }
            Value::Instruction { .. } => {
                let array_acir_value = self.convert_value(array_id, dfg);
                size += Self::flattened_value_size(&array_acir_value);
            }
            Value::Param { .. } => {
                let array_acir_value = self.convert_value(array_id, dfg);
                size += Self::flattened_value_size(&array_acir_value);
            }
            _ => {
                unreachable!("ICE: Unexpected SSA value when computing the slice size");
            }
        }
        size
    }

    fn flattened_value_size(value: &AcirValue) -> usize {
        let mut size = 0;
        match value {
            AcirValue::DynamicArray(AcirDynamicArray { len, .. }) => {
                size += len;
            }
            AcirValue::Var(_, _) => {
                size += 1;
            }
            AcirValue::Array(values) => {
                for value in values {
                    size += Self::flattened_value_size(value);
                }
            }
        }
        size
    }

    /// Initializes an array with the given values and caches the fact that we
    /// have initialized this array.
    fn initialize_array(
        &mut self,
        array: BlockId,
        len: usize,
        value: Option<AcirValue>,
    ) -> Result<(), InternalError> {
        self.acir_context.initialize_array(array, len, value)?;
        self.initialized_arrays.insert(array);
        Ok(())
    }

    /// Remember the result of an instruction returning a single value
    fn define_result(
        &mut self,
        dfg: &DataFlowGraph,
        instruction: InstructionId,
        result: AcirValue,
    ) {
        let result_ids = dfg.instruction_results(instruction);
        self.ssa_values.insert(result_ids[0], result);
    }

    /// Remember the result of instruction returning a single numeric value
    fn define_result_var(
        &mut self,
        dfg: &DataFlowGraph,
        instruction: InstructionId,
        result: AcirVar,
    ) {
        let result_ids = dfg.instruction_results(instruction);
        let typ = dfg.type_of_value(result_ids[0]).into();
        self.define_result(dfg, instruction, AcirValue::Var(result, typ));
    }

    /// Converts an SSA terminator's return values into their ACIR representations
    fn convert_ssa_return(
        &mut self,
        terminator: &TerminatorInstruction,
        dfg: &DataFlowGraph,
    ) -> Result<Vec<SsaReport>, InternalError> {
        let (return_values, call_stack) = match terminator {
            TerminatorInstruction::Return { return_values, call_stack } => {
                (return_values, call_stack)
            }
            _ => unreachable!("ICE: Program must have a singular return"),
        };

        // The return value may or may not be an array reference. Calling `flatten_value_list`
        // will expand the array if there is one.
        let return_acir_vars = self.flatten_value_list(return_values, dfg);
        let mut warnings = Vec::new();
        for acir_var in return_acir_vars {
            if self.acir_context.is_constant(&acir_var) {
                warnings.push(SsaReport::Warning(InternalWarning::ReturnConstant {
                    call_stack: call_stack.clone(),
                }));
            }
            self.acir_context.return_var(acir_var)?;
        }
        Ok(warnings)
    }

    /// Gets the cached `AcirVar` that was converted from the corresponding `ValueId`. If it does
    /// not already exist in the cache, a conversion is attempted and cached for simple values
    /// that require no further context such as numeric types - values requiring more context
    /// should have already been cached elsewhere.
    ///
    /// Conversion is assumed to have already been performed for instruction results and block
    /// parameters. This is because block parameters are converted before anything else, and
    /// because instructions results are converted when the corresponding instruction is
    /// encountered. (An instruction result cannot be referenced before the instruction occurs.)
    ///
    /// It is not safe to call this function on value ids that represent addresses. Instructions
    /// involving such values are evaluated via a separate path and stored in
    /// `ssa_value_to_array_address` instead.
    fn convert_value(&mut self, value_id: ValueId, dfg: &DataFlowGraph) -> AcirValue {
        let value_id = dfg.resolve(value_id);
        let value = &dfg[value_id];
        if let Some(acir_value) = self.ssa_values.get(&value_id) {
            return acir_value.clone();
        }

        let acir_value = match value {
            Value::NumericConstant { constant, typ } => {
                AcirValue::Var(self.acir_context.add_constant(*constant), typ.into())
            }
            Value::Array { array, .. } => {
                let elements = array.iter().map(|element| self.convert_value(*element, dfg));
                AcirValue::Array(elements.collect())
            }
            Value::Intrinsic(..) => todo!(),
            Value::Function(..) => unreachable!("ICE: All functions should have been inlined"),
            Value::ForeignFunction(_) => unimplemented!(
                "Oracle calls directly in constrained functions are not yet available."
            ),
            Value::Instruction { .. } | Value::Param { .. } => {
                unreachable!("ICE: Should have been in cache {value_id} {value:?}")
            }
        };
        self.ssa_values.insert(value_id, acir_value.clone());
        acir_value
    }

    fn convert_numeric_value(
        &mut self,
        value_id: ValueId,
        dfg: &DataFlowGraph,
    ) -> Result<AcirVar, InternalError> {
        match self.convert_value(value_id, dfg) {
            AcirValue::Var(acir_var, _) => Ok(acir_var),
            AcirValue::Array(array) => Err(InternalError::UnExpected {
                expected: "a numeric value".to_string(),
                found: format!("{array:?}"),
                call_stack: self.acir_context.get_call_stack(),
            }),
            AcirValue::DynamicArray(_) => Err(InternalError::UnExpected {
                expected: "a numeric value".to_string(),
                found: "an array".to_string(),
                call_stack: self.acir_context.get_call_stack(),
            }),
        }
    }

    /// Processes a binary operation and converts the result into an `AcirVar`
    fn convert_ssa_binary(
        &mut self,
        binary: &Binary,
        dfg: &DataFlowGraph,
    ) -> Result<AcirVar, RuntimeError> {
        let lhs = self.convert_numeric_value(binary.lhs, dfg)?;
        let rhs = self.convert_numeric_value(binary.rhs, dfg)?;

        let binary_type = self.type_of_binary_operation(binary, dfg);
        match &binary_type {
            Type::Numeric(NumericType::Unsigned { bit_size })
            | Type::Numeric(NumericType::Signed { bit_size }) => {
                // Conservative max bit size that is small enough such that two operands can be
                // multiplied and still fit within the field modulus. This is necessary for the
                // truncation technique: result % 2^bit_size to be valid.
                let max_integer_bit_size = FieldElement::max_num_bits() / 2;
                if *bit_size > max_integer_bit_size {
                    return Err(RuntimeError::UnsupportedIntegerSize {
                        num_bits: *bit_size,
                        max_num_bits: max_integer_bit_size,
                        call_stack: self.acir_context.get_call_stack(),
                    });
                }
            }
            _ => {}
        }

        let binary_type = AcirType::from(binary_type);
        let bit_count = binary_type.bit_size();

        match binary.operator {
            BinaryOp::Add => self.acir_context.add_var(lhs, rhs),
            BinaryOp::Sub => self.acir_context.sub_var(lhs, rhs),
            BinaryOp::Mul => self.acir_context.mul_var(lhs, rhs),
            BinaryOp::Div => self.acir_context.div_var(
                lhs,
                rhs,
                binary_type,
                self.current_side_effects_enabled_var,
            ),
            // Note: that this produces unnecessary constraints when
            // this Eq instruction is being used for a constrain statement
            BinaryOp::Eq => self.acir_context.eq_var(lhs, rhs),
            BinaryOp::Lt => self.acir_context.less_than_var(
                lhs,
                rhs,
                bit_count,
                self.current_side_effects_enabled_var,
            ),
            BinaryOp::Xor => self.acir_context.xor_var(lhs, rhs, binary_type),
            BinaryOp::And => self.acir_context.and_var(lhs, rhs, binary_type),
            BinaryOp::Or => self.acir_context.or_var(lhs, rhs, binary_type),
            BinaryOp::Mod => self.acir_context.modulo_var(
                lhs,
                rhs,
                bit_count,
                self.current_side_effects_enabled_var,
            ),
        }
    }

    /// Operands in a binary operation are checked to have the same type.
    ///
    /// In Noir, binary operands should have the same type due to the language
    /// semantics.
    ///
    /// There are some edge cases to consider:
    /// - Constants are not explicitly type casted, so we need to check for this and
    /// return the type of the other operand, if we have a constant.
    /// - 0 is not seen as `Field 0` but instead as `Unit 0`
    /// TODO: The latter seems like a bug, if we cannot differentiate between a function returning
    /// TODO nothing and a 0.
    ///
    /// TODO: This constant coercion should ideally be done in the type checker.
    fn type_of_binary_operation(&self, binary: &Binary, dfg: &DataFlowGraph) -> Type {
        let lhs_type = dfg.type_of_value(binary.lhs);
        let rhs_type = dfg.type_of_value(binary.rhs);

        match (lhs_type, rhs_type) {
            // Function type should not be possible, since all functions
            // have been inlined.
            (_, Type::Function) | (Type::Function, _) => {
                unreachable!("all functions should be inlined")
            }
            (_, Type::Reference(_)) | (Type::Reference(_), _) => {
                unreachable!("References are invalid in binary operations")
            }
            (_, Type::Array(..)) | (Type::Array(..), _) => {
                unreachable!("Arrays are invalid in binary operations")
            }
            (_, Type::Slice(..)) | (Type::Slice(..), _) => {
                unreachable!("Arrays are invalid in binary operations")
            }
            // If either side is a Field constant then, we coerce into the type
            // of the other operand
            (Type::Numeric(NumericType::NativeField), typ)
            | (typ, Type::Numeric(NumericType::NativeField)) => typ,
            // If either side is a numeric type, then we expect their types to be
            // the same.
            (Type::Numeric(lhs_type), Type::Numeric(rhs_type)) => {
                assert_eq!(lhs_type, rhs_type, "lhs and rhs types in {binary:?} are not the same");
                Type::Numeric(lhs_type)
            }
        }
    }

    /// Returns an `AcirVar` that is constrained to fit in the target type by truncating the input.
    /// If the target cast is to a `NativeField`, no truncation is required so the cast becomes a
    /// no-op.
    fn convert_ssa_cast(
        &mut self,
        value_id: &ValueId,
        typ: &Type,
        dfg: &DataFlowGraph,
    ) -> Result<AcirVar, RuntimeError> {
        let (variable, incoming_type) = match self.convert_value(*value_id, dfg) {
            AcirValue::Var(variable, typ) => (variable, typ),
            AcirValue::DynamicArray(_) | AcirValue::Array(_) => {
                unreachable!("Cast is only applied to numerics")
            }
        };
        let target_numeric = match typ {
            Type::Numeric(numeric) => numeric,
            _ => unreachable!("Can only cast to a numeric"),
        };
        match target_numeric {
            NumericType::NativeField => {
                // Casting into a Field as a no-op
                Ok(variable)
            }
            NumericType::Unsigned { bit_size } | NumericType::Signed { bit_size } => {
                let max_bit_size = incoming_type.bit_size();
                if max_bit_size <= *bit_size {
                    // Incoming variable already fits into target bit size -  this is a no-op
                    return Ok(variable);
                }
                self.acir_context.truncate_var(variable, *bit_size, max_bit_size)
            }
        }
    }

    /// Returns an `AcirVar`that is constrained to be result of the truncation.
    fn convert_ssa_truncate(
        &mut self,
        value_id: ValueId,
        bit_size: u32,
        max_bit_size: u32,
        dfg: &DataFlowGraph,
    ) -> Result<AcirVar, RuntimeError> {
        let mut var = self.convert_numeric_value(value_id, dfg)?;
        match &dfg[value_id] {
            Value::Instruction { instruction, .. } => {
                if matches!(
                    &dfg[*instruction],
                    Instruction::Binary(Binary { operator: BinaryOp::Sub, .. })
                ) {
                    // Subtractions must first have the integer modulus added before truncation can be
                    // applied. This is done in order to prevent underflow.
                    let integer_modulus = self.acir_context.add_constant(2_u128.pow(bit_size));
                    var = self.acir_context.add_var(var, integer_modulus)?;
                }
            }
            Value::Param { .. } => {
                // Binary operations on params may have been entirely simplified if the operation
                // results in the identity of the parameter
            }
            _ => unreachable!(
                "ICE: Truncates are only ever applied to the result of a binary op or a param"
            ),
        };

        self.acir_context.truncate_var(var, bit_size, max_bit_size)
    }

    /// Returns a vector of `AcirVar`s constrained to be result of the function call.
    ///
    /// The function being called is required to be intrinsic.
    fn convert_ssa_intrinsic_call(
        &mut self,
        intrinsic: Intrinsic,
        arguments: &[ValueId],
        dfg: &DataFlowGraph,
        result_ids: &[ValueId],
    ) -> Result<Vec<AcirValue>, RuntimeError> {
        match intrinsic {
            Intrinsic::BlackBox(black_box) => {
                // Slices are represented as a tuple of (length, slice contents).
                // We must check the inputs to determine if there are slices
                // and make sure that we pass the correct inputs to the black box function call.
                // The loop below only keeps the slice contents, so that
                // setting up a black box function with slice inputs matches the expected
                // number of arguments specified in the function signature.
                let mut arguments_no_slice_len = Vec::new();
                for (i, arg) in arguments.iter().enumerate() {
                    if matches!(dfg.type_of_value(*arg), Type::Numeric(_)) {
                        if i < arguments.len() - 1 {
                            if !matches!(dfg.type_of_value(arguments[i + 1]), Type::Slice(_)) {
                                arguments_no_slice_len.push(*arg);
                            }
                        } else {
                            arguments_no_slice_len.push(*arg);
                        }
                    } else {
                        arguments_no_slice_len.push(*arg);
                    }
                }

                let inputs = vecmap(&arguments_no_slice_len, |arg| self.convert_value(*arg, dfg));

                let output_count = result_ids.iter().fold(0usize, |sum, result_id| {
                    sum + dfg.try_get_array_length(*result_id).unwrap_or(1)
                });

                let vars = self.acir_context.black_box_function(black_box, inputs, output_count)?;

                Ok(Self::convert_vars_to_values(vars, dfg, result_ids))
            }
            Intrinsic::ToRadix(endian) => {
                let field = self.convert_value(arguments[0], dfg).into_var()?;
                let radix = self.convert_value(arguments[1], dfg).into_var()?;
                let limb_size = self.convert_value(arguments[2], dfg).into_var()?;

                let result_type = Self::array_element_type(dfg, result_ids[1]);

                self.acir_context.radix_decompose(endian, field, radix, limb_size, result_type)
            }
            Intrinsic::ToBits(endian) => {
                let field = self.convert_value(arguments[0], dfg).into_var()?;
                let bit_size = self.convert_value(arguments[1], dfg).into_var()?;

                let result_type = Self::array_element_type(dfg, result_ids[1]);

                self.acir_context.bit_decompose(endian, field, bit_size, result_type)
            }
            Intrinsic::Sort => {
                let inputs = vecmap(arguments, |arg| self.convert_value(*arg, dfg));
                // We flatten the inputs and retrieve the bit_size of the elements
                let mut input_vars = Vec::new();
                let mut bit_size = 0;
                for input in inputs {
                    for (var, typ) in input.flatten() {
                        input_vars.push(var);
                        if bit_size == 0 {
                            bit_size = typ.bit_size();
                        } else {
                            assert_eq!(
                                bit_size,
                                typ.bit_size(),
                                "cannot sort element of different bit size"
                            );
                        }
                    }
                }
                // Generate the sorted output variables
                let out_vars = self
                    .acir_context
                    .sort(input_vars, bit_size, self.current_side_effects_enabled_var)
                    .expect("Could not sort");

                Ok(Self::convert_vars_to_values(out_vars, dfg, result_ids))
            }
            Intrinsic::ArrayLen => {
                let len = match self.convert_value(arguments[0], dfg) {
                    AcirValue::Var(_, _) => unreachable!("Non-array passed to array.len() method"),
                    AcirValue::Array(values) => values.len(),
                    AcirValue::DynamicArray(array) => array.len,
                };
                Ok(vec![AcirValue::Var(self.acir_context.add_constant(len), AcirType::field())])
            }
            Intrinsic::SlicePushBack => {
                // arguments = [slice_length, slice_contents, ...elements_to_push]
                let slice_length = self.convert_value(arguments[0], dfg).into_var()?;
                let (slice_contents, slice_typ, _) =
                    self.check_array_is_initialized(arguments[1], dfg)?;
                let slice = self.convert_value(slice_contents, dfg);

<<<<<<< HEAD
                let mut new_slice = Vector::new();
                self.slice_intrinsic_input(&mut new_slice, slice.clone())?;

                let mut new_elem_size = Self::flattened_value_size(&slice);

                let slice_typ = dfg.type_of_value(arguments[1]);
                // We only fill internal slices for nested slices (a slice inside of a slice).
                // So we must directly push back elements for slices which are not a nested slice.
                if !slice_typ.is_nested_slice() {
                    for elem in &arguments[2..] {
                        let element = self.convert_value(*elem, dfg);

                        new_elem_size += Self::flattened_value_size(&element);
                        new_slice.push_back(element);
                    }
                }

                // Increase the slice length by one to enable accessing more elements in the slice.
                let one = self.acir_context.add_constant(FieldElement::one());
                let new_slice_length = self.acir_context.add_var(slice_length, one)?;

=======
                let mut new_elem_size = Self::flattened_value_size(&slice);

                let mut new_slice = Vector::new();
                self.slice_intrinsic_input(&mut new_slice, slice)?;

                let elements_to_push = &arguments[2..];
                // We only fill internal slices for nested slices (a slice inside of a slice).
                // So we must directly push back elements for slices which are not a nested slice.
                if !slice_typ.is_nested_slice() {
                    for elem in elements_to_push {
                        let element = self.convert_value(*elem, dfg);

                        new_elem_size += Self::flattened_value_size(&element);
                        new_slice.push_back(element);
                    }
                }

                // Increase the slice length by one to enable accessing more elements in the slice.
                let one = self.acir_context.add_constant(FieldElement::one());
                let new_slice_length = self.acir_context.add_var(slice_length, one)?;

>>>>>>> 8da40b75
                let new_slice_val = AcirValue::Array(new_slice);
                let result_block_id = self.block_id(&result_ids[1]);
                self.initialize_array(result_block_id, new_elem_size, Some(new_slice_val.clone()))?;
                // The previous slice length represents the index we want to write into.
                let mut var_index = slice_length;
                // Dynamic arrays are represented as flat memory. We must flatten the user facing index
                // to a flattened index that matches the complex slice structure.
                if slice_typ.is_nested_slice() {
                    let element_size = slice_typ.element_size();

                    // Multiply the element size against the var index before fetching the flattened index
                    // This operation makes sure our user-facing slice index matches the strategy for indexing in SSA,
                    // which is how `get_flattened_index` expects its index input.
<<<<<<< HEAD
                    let element_size_var =
                        self.acir_context.add_constant(FieldElement::from(element_size as u128));
                    var_index = self.acir_context.mul_var(slice_length, element_size_var)?;
                    var_index =
                        self.get_flattened_index(&slice_typ, arguments[1], var_index, dfg)?;
                }

                // Write the elements we wish to push back directly.
                // The slice's underlying array value should already be filled with dummy data
                // to enable this write to be within bounds.
                // The dummy data is either attached during SSA gen or in this match case for non-nested slices.
                // These values can then be accessed due to the increased dynamic slice length.
                for elem in &arguments[2..] {
                    let element = self.convert_value(*elem, dfg);
                    self.array_set_value(&element, result_block_id, &mut var_index)?;
=======
                    let element_size_var = self.acir_context.add_constant(element_size);
                    var_index = self.acir_context.mul_var(slice_length, element_size_var)?;
                    var_index =
                        self.get_flattened_index(&slice_typ, slice_contents, var_index, dfg)?;
>>>>>>> 8da40b75
                }

                // Write the elements we wish to push back directly.
                // The slice's underlying array value should already be filled with dummy data
                // to enable this write to be within bounds.
                // The dummy data is either attached during SSA gen or in this match case for non-nested slices.
                // These values can then be accessed due to the increased dynamic slice length.
                for elem in elements_to_push {
                    let element = self.convert_value(*elem, dfg);
                    self.array_set_value(&element, result_block_id, &mut var_index)?;
                }

                let element_type_sizes = if !can_omit_element_sizes_array(&slice_typ) {
                    Some(self.init_element_type_sizes_array(
                        &slice_typ,
                        slice_contents,
                        Some(new_slice_val),
                        dfg,
                    )?)
                } else {
                    None
                };
                let result = AcirValue::DynamicArray(AcirDynamicArray {
                    block_id: result_block_id,
                    len: new_elem_size,
                    element_type_sizes,
                });
                Ok(vec![AcirValue::Var(new_slice_length, AcirType::field()), result])
            }
            Intrinsic::SlicePushFront => {
                // arguments = [slice_length, slice_contents, ...elements_to_push]
                let slice_length = self.convert_value(arguments[0], dfg).into_var()?;
<<<<<<< HEAD
                let slice: AcirValue = self.convert_value(arguments[1], dfg);

                let (array_id, array_typ, _) =
                    self.check_array_is_initialized(arguments[1], dfg)?;
=======

                let (slice_contents, slice_typ, _) =
                    self.check_array_is_initialized(arguments[1], dfg)?;
                let slice: AcirValue = self.convert_value(slice_contents, dfg);

>>>>>>> 8da40b75
                let mut new_slice_size = Self::flattened_value_size(&slice);

                // Increase the slice length by one to enable accessing more elements in the slice.
                let one = self.acir_context.add_constant(FieldElement::one());
                let new_slice_length = self.acir_context.add_var(slice_length, one)?;

                let mut new_slice = Vector::new();
                self.slice_intrinsic_input(&mut new_slice, slice)?;

<<<<<<< HEAD
                let mut elem_size = 0;
                let slice_typ = dfg.type_of_value(arguments[1]);
                // We only fill internal slices for nested slices (a slice inside of a slice).
                // So we must directly push front elements for slices which are not a nested slice.
                if !slice_typ.is_nested_slice() {
                    for elem in arguments[2..].iter().rev() {
=======
                let elements_to_push = &arguments[2..];
                let mut elem_size = 0;
                // We only fill internal slices for nested slices (a slice inside of a slice).
                // So we must directly push front elements for slices which are not a nested slice.
                if !slice_typ.is_nested_slice() {
                    for elem in elements_to_push.iter().rev() {
>>>>>>> 8da40b75
                        let element = self.convert_value(*elem, dfg);

                        elem_size += Self::flattened_value_size(&element);
                        new_slice.push_front(element);
                    }
                    new_slice_size += elem_size;
                } else {
                    // We have already filled the appropriate dummy values for nested slice during SSA gen.
                    // We need to account for that we do not go out of bounds by removing dummy data as we
                    // push elements to the front of our slice.
                    // Using this strategy we are able to avoid dynamic writes like we do for a SlicePushBack.
<<<<<<< HEAD
                    for elem in arguments[2..].iter().rev() {
=======
                    for elem in elements_to_push.iter().rev() {
>>>>>>> 8da40b75
                        let element = self.convert_value(*elem, dfg);

                        let elem_size = Self::flattened_value_size(&element);
                        // Have to pop based off of the flattened value size as we read the
                        // slice intrinsic as a flat list of AcirValue::Var
                        for _ in 0..elem_size {
                            new_slice.pop_back();
                        }
                        new_slice.push_front(element);
                    }
                }

                let new_slice_val = AcirValue::Array(new_slice.clone());

                let result_block_id = self.block_id(&result_ids[1]);
                self.initialize_array(
                    result_block_id,
                    new_slice_size,
                    Some(new_slice_val.clone()),
                )?;

<<<<<<< HEAD
                let element_type_sizes = if !can_omit_element_sizes_array(&array_typ) {
                    Some(self.init_element_type_sizes_array(
                        &array_typ,
                        array_id,
=======
                let element_type_sizes = if !can_omit_element_sizes_array(&slice_typ) {
                    Some(self.init_element_type_sizes_array(
                        &slice_typ,
                        slice_contents,
>>>>>>> 8da40b75
                        Some(new_slice_val),
                        dfg,
                    )?)
                } else {
                    None
                };
                let result = AcirValue::DynamicArray(AcirDynamicArray {
                    block_id: result_block_id,
                    len: new_slice_size,
                    element_type_sizes,
                });

                Ok(vec![AcirValue::Var(new_slice_length, AcirType::field()), result])
            }
            Intrinsic::SlicePopBack => {
                // arguments = [slice_length, slice_contents]
                let slice_length = self.convert_value(arguments[0], dfg).into_var()?;

                let one = self.acir_context.add_constant(FieldElement::one());
                let new_slice_length = self.acir_context.sub_var(slice_length, one)?;
                // For a pop back operation we want to fetch from the `length - 1` as this is the
                // last valid index that can be accessed in a slice. After the pop back operation
                // the elements stored at that index will no longer be able to be accessed.
                let mut var_index = new_slice_length;
<<<<<<< HEAD

                let (_, _, block_id) = self.check_array_is_initialized(arguments[1], dfg)?;

                let slice_typ = dfg.type_of_value(arguments[1]);
=======

                let (slice_contents, slice_typ, block_id) =
                    self.check_array_is_initialized(arguments[1], dfg)?;
                let slice = self.convert_value(slice_contents, dfg);

>>>>>>> 8da40b75
                let element_size = slice_typ.element_size();

                let mut popped_elements = Vec::new();
                // Fetch the values we are popping off of the slice.
                // In the case of non-nested slice the logic is simple as we do not
                // need to account for the internal slice sizes or flattening the index.
<<<<<<< HEAD
=======
                //
                // The pop back operation results are of the format [slice length, slice contents, popped elements].
                // Thus, we look at the result ids at index 2 and onwards to determine the type of each popped element.
>>>>>>> 8da40b75
                if !slice_typ.is_nested_slice() {
                    for res in &result_ids[2..] {
                        let elem = self.array_get_value(
                            &dfg.type_of_value(*res),
                            block_id,
                            &mut var_index,
                            &[],
                        )?;
                        popped_elements.push(elem);
                    }
                } else {
                    // Fetch the slice sizes of the nested slice.
<<<<<<< HEAD
                    let slice_sizes = self.slice_sizes.get(&arguments[1]);
=======
                    let slice_sizes = self.slice_sizes.get(&slice_contents);
>>>>>>> 8da40b75
                    let mut slice_sizes =
                        slice_sizes.expect("ICE: should have slice sizes").clone();
                    // We want to remove the parent size as we are fetching the child
                    slice_sizes.remove(0);

                    // Multiply the element size against the var index before fetching the flattened index
                    // This operation makes sure our user-facing slice index matches the strategy for indexing in SSA,
                    // which is how `get_flattened_index` expects its index input.
<<<<<<< HEAD
                    let element_size_var =
                        self.acir_context.add_constant(FieldElement::from(element_size as u128));
                    // We want to use an index one less than the slice length
                    var_index = self.acir_context.mul_var(var_index, element_size_var)?;
                    var_index =
                        self.get_flattened_index(&slice_typ, arguments[1], var_index, dfg)?;
=======
                    let element_size_var = self.acir_context.add_constant(element_size);
                    // We want to use an index one less than the slice length
                    var_index = self.acir_context.mul_var(var_index, element_size_var)?;
                    var_index =
                        self.get_flattened_index(&slice_typ, slice_contents, var_index, dfg)?;
>>>>>>> 8da40b75

                    for res in &result_ids[2..] {
                        let elem = self.array_get_value(
                            &dfg.type_of_value(*res),
                            block_id,
                            &mut var_index,
                            &slice_sizes,
                        )?;
                        popped_elements.push(elem);
                    }
                }

                let mut new_slice = Vector::new();
                self.slice_intrinsic_input(&mut new_slice, slice)?;

                let mut results = vec![
                    AcirValue::Var(new_slice_length, AcirType::field()),
                    AcirValue::Array(new_slice),
                ];
                results.append(&mut popped_elements);

                Ok(results)
            }
            Intrinsic::SlicePopFront => {
                // arguments = [slice_length, slice_contents]
                let slice_length = self.convert_value(arguments[0], dfg).into_var()?;

                let (slice_contents, slice_typ, block_id) =
                    self.check_array_is_initialized(arguments[1], dfg)?;
                let slice = self.convert_value(slice_contents, dfg);

                let (_, _, block_id) = self.check_array_is_initialized(arguments[1], dfg)?;

                let one = self.acir_context.add_constant(FieldElement::one());
                let new_slice_length = self.acir_context.sub_var(slice_length, one)?;

                let mut new_slice = Vector::new();
                self.slice_intrinsic_input(&mut new_slice, slice)?;

<<<<<<< HEAD
                let slice_typ = dfg.type_of_value(arguments[1]);
                let element_size = slice_typ.element_size();

                let mut popped_elements = Vec::new();
=======
                let element_size = slice_typ.element_size();

                let mut popped_elements: Vec<AcirValue> = Vec::new();
>>>>>>> 8da40b75
                let mut popped_elements_size = 0;
                let mut var_index = self.acir_context.add_constant(FieldElement::zero());
                // Fetch the values we are popping off of the slice.
                // In the case of non-nested slice the logic is simple as we do not
                // need to account for the internal slice sizes or flattening the index.
<<<<<<< HEAD
=======
                //
                // The pop front operation results are of the format [popped elements, slice length, slice contents].
                // Thus, we look at the result ids up to the element size to determine the type of each popped element.
>>>>>>> 8da40b75
                if !slice_typ.is_nested_slice() {
                    for res in &result_ids[..element_size] {
                        let element = self.array_get_value(
                            &dfg.type_of_value(*res),
                            block_id,
                            &mut var_index,
                            &[],
                        )?;
                        let elem_size = Self::flattened_value_size(&element);
                        popped_elements_size += elem_size;
                        popped_elements.push(element);
                    }
                } else {
<<<<<<< HEAD
                    let slice_sizes = self.slice_sizes.get(&arguments[1]);
=======
                    let slice_sizes = self.slice_sizes.get(&slice_contents);
>>>>>>> 8da40b75
                    let mut slice_sizes =
                        slice_sizes.expect("ICE: should have slice sizes").clone();
                    // We want to remove the parent size as we are fetching the child
                    slice_sizes.remove(0);

                    for res in &result_ids[..element_size] {
                        let element = self.array_get_value(
                            &dfg.type_of_value(*res),
                            block_id,
                            &mut var_index,
                            &slice_sizes,
                        )?;
                        let elem_size = Self::flattened_value_size(&element);
                        popped_elements_size += elem_size;
                        popped_elements.push(element);
                    }
                }
<<<<<<< HEAD
=======
                // It is expected that the `popped_elements_size` is the flattened size of the elements,
                // as the input slice should be a dynamic array which is represented by flat memory.
>>>>>>> 8da40b75
                new_slice = new_slice.slice(popped_elements_size..);

                popped_elements.push(AcirValue::Var(new_slice_length, AcirType::field()));
                popped_elements.push(AcirValue::Array(new_slice));

                Ok(popped_elements)
            }
            Intrinsic::SliceInsert => {
<<<<<<< HEAD
                let slice_length = self.convert_value(arguments[0], dfg).into_var()?;
                let slice = self.convert_value(arguments[1], dfg);
                let index = self.convert_value(arguments[2], dfg).into_var()?;
=======
                // arguments = [slice_length, slice_contents, insert_index, ...elements_to_insert]
                let slice_length = self.convert_value(arguments[0], dfg).into_var()?;

                let (slice_contents, slice_typ, block_id) =
                    self.check_array_is_initialized(arguments[1], dfg)?;

                let slice = self.convert_value(slice_contents, dfg);
                let insert_index = self.convert_value(arguments[2], dfg).into_var()?;
>>>>>>> 8da40b75

                let one = self.acir_context.add_constant(FieldElement::one());
                let new_slice_length = self.acir_context.add_var(slice_length, one)?;

<<<<<<< HEAD
                let slice_typ = dfg.type_of_value(arguments[1]);

                let (array_id, array_typ, block_id) =
                    self.check_array_is_initialized(arguments[1], dfg)?;

                let slice_size = Self::flattened_value_size(&slice);
=======
                let slice_size = Self::flattened_value_size(&slice);

                // Fetch the flattened index from the user provided index argument.
                let element_size = slice_typ.element_size();
                let element_size_var = self.acir_context.add_constant(element_size);
                let flat_insert_index =
                    self.acir_context.mul_var(insert_index, element_size_var)?;
                let flat_user_index =
                    self.get_flattened_index(&slice_typ, slice_contents, flat_insert_index, dfg)?;

                let elements_to_insert = &arguments[3..];
                // Determine the elements we need to write into our resulting dynamic array.
                // We need to a fully flat list of AcirVar's as a dynamic array is represented with flat memory.
                let mut inner_elem_size_usize = 0;
                let mut flattened_elements = Vec::new();
                for elem in elements_to_insert {
                    let element = self.convert_value(*elem, dfg);
                    let elem_size = Self::flattened_value_size(&element);
                    inner_elem_size_usize += elem_size;
                    let mut flat_elem = element.flatten().into_iter().map(|(var, _)| var).collect();
                    flattened_elements.append(&mut flat_elem);
                }
                let inner_elem_size = self.acir_context.add_constant(inner_elem_size_usize);
                // Set the maximum flattened index at which a new element should be inserted.
                let max_flat_user_index =
                    self.acir_context.add_var(flat_user_index, inner_elem_size)?;

                // Go through the entire slice argument and determine what value should be written to the new slice.
                // 1. If we are below the starting insertion index we should insert the value that was already
                //    in the original slice.
                // 2. If we are above the starting insertion index but below the max insertion index we should insert
                //    the flattened element arguments.
                // 3. If we are above the max insertion index we should insert the previous value from the original slice,
                //    as during an insertion we want to shift all elements after the insertion up an index.
                let result_block_id = self.block_id(&result_ids[1]);
                self.initialize_array(result_block_id, slice_size, None)?;
                let mut current_insert_index = 0;
                for i in 0..slice_size {
                    let current_index = self.acir_context.add_constant(i);

                    // Check that we are above the lower bound of the insertion index
                    let greater_eq_than_idx = self.acir_context.more_than_eq_var(
                        current_index,
                        flat_user_index,
                        64,
                        self.current_side_effects_enabled_var,
                    )?;
                    // Check that we are below the upper bound of the insertion index
                    let less_than_idx = self.acir_context.less_than_var(
                        current_index,
                        max_flat_user_index,
                        64,
                        self.current_side_effects_enabled_var,
                    )?;

                    // Read from the original slice the value we want to insert into our new slice.
                    // We need to make sure that we read the previous element when our current index is greater than insertion index.
                    // If the index for the previous element is out of the array bounds we can avoid the check for whether
                    // the current index is over the insertion index.
                    let shifted_index = if i < inner_elem_size_usize {
                        current_index
                    } else {
                        let index_minus_elem_size =
                            self.acir_context.add_constant(i - inner_elem_size_usize);
>>>>>>> 8da40b75

                        let use_shifted_index_pred = self
                            .acir_context
                            .mul_var(index_minus_elem_size, greater_eq_than_idx)?;

<<<<<<< HEAD
                let new_slice_val = AcirValue::Array(new_slice);
                let result_block_id = self.block_id(&result_ids[1]);
                self.initialize_array(result_block_id, slice_size, Some(new_slice_val.clone()))?;

                // Fetch the flattened index from the user provided index argument.
                let element_size = slice_typ.element_size();
                let element_size_var =
                    self.acir_context.add_constant(FieldElement::from(element_size as u128));
                let mut var_index = self.acir_context.mul_var(index, element_size_var)?;
                var_index = self.get_flattened_index(&slice_typ, arguments[1], var_index, dfg)?;

                // Determine the elements we need to write into our resulting dynamic array.
                // We need to a fully flat list of AcirVar's as a dynamic array is represented with flat memory.
                let mut inner_elem_size_usize = 0;
                let mut flattened_elements = Vec::new();
                for i in 0..element_size {
                    let element = self.convert_value(arguments[i + 3], dfg);
                    let elem_size = Self::flattened_value_size(&element);
                    inner_elem_size_usize += elem_size;
                    let mut flat_elem = element.flatten().iter().map(|(var, _)| *var).collect();
                    flattened_elements.append(&mut flat_elem);
=======
                        let not_pred = self.acir_context.sub_var(one, greater_eq_than_idx)?;
                        let use_current_index_pred =
                            self.acir_context.mul_var(not_pred, current_index)?;

                        self.acir_context.add_var(use_shifted_index_pred, use_current_index_pred)?
                    };

                    let value_shifted_index =
                        self.acir_context.read_from_memory(block_id, &shifted_index)?;

                    // Final predicate to determine whether we are within the insertion bounds
                    let should_insert_value_pred =
                        self.acir_context.mul_var(greater_eq_than_idx, less_than_idx)?;
                    let insert_value_pred = self.acir_context.mul_var(
                        flattened_elements[current_insert_index],
                        should_insert_value_pred,
                    )?;

                    let not_pred = self.acir_context.sub_var(one, should_insert_value_pred)?;
                    let shifted_value_pred =
                        self.acir_context.mul_var(not_pred, value_shifted_index)?;

                    let new_value =
                        self.acir_context.add_var(insert_value_pred, shifted_value_pred)?;

                    self.acir_context.write_to_memory(
                        result_block_id,
                        &current_index,
                        &new_value,
                    )?;

                    current_insert_index += 1;
                    if inner_elem_size_usize == current_insert_index {
                        current_insert_index = 0;
                    }
>>>>>>> 8da40b75
                }
                let inner_elem_size = self
                    .acir_context
                    .add_constant(FieldElement::from(inner_elem_size_usize as u128));
                // Set the maximum flattened index at which a new element should be inserted.
                let max_var_index = self.acir_context.add_var(var_index, inner_elem_size)?;

                let mut current_insert_index = 0;
                // Go through the entire slice argument and determine what value should be written to the new slice.
                // 1. If we are below the starting insertion index we should insert the value that was already
                //    in the original slice.
                // 2. If we are above the starting insertion index but below the max insertion index we should insert
                //    the flattened element arguments.
                // 3. If we are above the max insertion index we should insert the previous value from the original slice,
                //    as during an insertion we want to shift all elements after the insertion up an index.
                for i in 0..slice_size {
                    let current_index =
                        self.acir_context.add_constant(FieldElement::from(i as u128));

                    let greater_eq_than_idx = self.acir_context.more_than_eq_var(
                        current_index,
                        var_index,
                        64,
                        self.current_side_effects_enabled_var,
                    )?;
                    let less_than_idx = self.acir_context.less_than_var(
                        current_index,
                        max_var_index,
                        64,
                        self.current_side_effects_enabled_var,
                    )?;
                    let insert_value_pred =
                        self.acir_context.mul_var(greater_eq_than_idx, less_than_idx)?;

                    let true_pred = self
                        .acir_context
                        .mul_var(flattened_elements[current_insert_index], insert_value_pred)?;

                    let one = self.acir_context.add_constant(FieldElement::one());
                    let not_pred = self.acir_context.sub_var(one, insert_value_pred)?;

                    let index_var = self.acir_context.add_constant(FieldElement::from((i) as u128));

                    // Read from the original slice the value we want to insert into our new slice.
                    // We need to make sure of two things:
                    // 1. That we read the previous element for when we have an index greater than insertion index.
                    // 2. That the index we are reading from is within the array bounds
                    let read_var_index = if i < inner_elem_size_usize {
                        index_var
                    } else {
                        let index_minus_elem_size = self
                            .acir_context
                            .add_constant(FieldElement::from((i - inner_elem_size_usize) as u128));
                        let true_pred = self
                            .acir_context
                            .mul_var(index_minus_elem_size, greater_eq_than_idx)?;
                        let not_pred = self.acir_context.sub_var(one, greater_eq_than_idx)?;
                        let false_pred = self.acir_context.mul_var(not_pred, index_var)?;
                        self.acir_context.add_var(true_pred, false_pred)?
                    };

<<<<<<< HEAD
                    let value_read_var =
                        self.acir_context.read_from_memory(block_id, &read_var_index)?;

                    let false_pred = self.acir_context.mul_var(not_pred, value_read_var)?;
                    let new_value = self.acir_context.add_var(true_pred, false_pred)?;

                    self.acir_context.write_to_memory(result_block_id, &index_var, &new_value)?;

                    current_insert_index += 1;
                    if inner_elem_size_usize == current_insert_index {
                        current_insert_index = 0;
                    }
                }

                let element_type_sizes = if !can_omit_element_sizes_array(&array_typ) {
                    Some(self.init_element_type_sizes_array(
                        &array_typ,
                        array_id,
                        Some(new_slice_val),
=======
                // let new_slice_val = AcirValue::Array(new_slice);
                let element_type_sizes = if !can_omit_element_sizes_array(&slice_typ) {
                    Some(self.init_element_type_sizes_array(
                        &slice_typ,
                        slice_contents,
                        Some(slice),
>>>>>>> 8da40b75
                        dfg,
                    )?)
                } else {
                    None
                };
                let result = AcirValue::DynamicArray(AcirDynamicArray {
                    block_id: result_block_id,
                    len: slice_size,
                    element_type_sizes,
                });

                Ok(vec![AcirValue::Var(new_slice_length, AcirType::field()), result])
            }
            Intrinsic::SliceRemove => {
<<<<<<< HEAD
=======
                // arguments = [slice_length, slice_contents, remove_index]
>>>>>>> 8da40b75
                let slice_length = self.convert_value(arguments[0], dfg).into_var()?;

                let (slice_contents, slice_typ, block_id) =
                    self.check_array_is_initialized(arguments[1], dfg)?;

                let slice = self.convert_value(slice_contents, dfg);
                let remove_index = self.convert_value(arguments[2], dfg).into_var()?;

                let one = self.acir_context.add_constant(FieldElement::one());
                let new_slice_length = self.acir_context.sub_var(slice_length, one)?;

<<<<<<< HEAD
                let slice_len = Self::flattened_value_size(&slice);

                let slice_typ = dfg.type_of_value(arguments[1]);

                let element_size = slice_typ.element_size();
                let (array_id, array_typ, block_id) =
                    self.check_array_is_initialized(arguments[1], dfg)?;
=======
                let slice_size = Self::flattened_value_size(&slice);
>>>>>>> 8da40b75

                let mut new_slice = Vector::new();
                self.slice_intrinsic_input(&mut new_slice, slice)?;

<<<<<<< HEAD
                let new_slice_val = AcirValue::Array(new_slice);
                let result_block_id = self.block_id(&result_ids[1]);
                self.initialize_array(result_block_id, slice_len, Some(new_slice_val.clone()))?;

                // Fetch the flattened index from the user provided index argument.
                let element_size_var =
                    self.acir_context.add_constant(FieldElement::from(element_size as u128));
                let mut var_index = self.acir_context.mul_var(index, element_size_var)?;
                var_index = self.get_flattened_index(&slice_typ, arguments[1], var_index, dfg)?;
=======
                // Compiler sanity check
                assert_eq!(
                    new_slice.len(),
                    slice_size,
                    "ICE: The read flattened slice should match the computed size"
                );

                // Fetch the flattened index from the user provided index argument.
                let element_size = slice_typ.element_size();
                let element_size_var = self.acir_context.add_constant(element_size);
                let flat_remove_index =
                    self.acir_context.mul_var(remove_index, element_size_var)?;
                let flat_user_index =
                    self.get_flattened_index(&slice_typ, slice_contents, flat_remove_index, dfg)?;
>>>>>>> 8da40b75

                // Fetch the values we are remove from the slice.
                // In the case of non-nested slice the logic is simple as we do not
                // need to account for the internal slice sizes or flattening the index.
                // As we fetch the values we can determine the size of the removed values
                // which we will later use for writing the correct resulting slice.
                let mut popped_elements = Vec::new();
                let mut popped_elements_size = 0;
                // Set a temp index just for fetching from the original slice as `array_get_value` mutates
                // the index internally.
<<<<<<< HEAD
                let mut temp_index = var_index;
=======
                let mut temp_index = flat_user_index;
>>>>>>> 8da40b75
                if !slice_typ.is_nested_slice() {
                    for res in &result_ids[2..(2 + element_size)] {
                        let element = self.array_get_value(
                            &dfg.type_of_value(*res),
                            block_id,
                            &mut temp_index,
                            &[],
                        )?;
                        let elem_size = Self::flattened_value_size(&element);
                        popped_elements_size += elem_size;
                        popped_elements.push(element);
                    }
                } else {
<<<<<<< HEAD
                    let slice_sizes = self.slice_sizes.get(&arguments[1]);
=======
                    let slice_sizes = self.slice_sizes.get(&slice_contents);
>>>>>>> 8da40b75
                    let mut slice_sizes =
                        slice_sizes.expect("ICE: should have slice sizes").clone();
                    // We want to remove the parent size as we are fetching the child
                    slice_sizes.remove(0);

                    for res in &result_ids[2..(2 + element_size)] {
                        let element = self.array_get_value(
                            &dfg.type_of_value(*res),
                            block_id,
                            &mut temp_index,
                            &slice_sizes,
                        )?;
                        let elem_size = Self::flattened_value_size(&element);
                        popped_elements_size += elem_size;
                        popped_elements.push(element);
                    }
                }

                // Go through the entire slice argument and determine what value should be written to the new slice.
                // 1. If the current index is greater than the removal index we must write the next value
                //    from the original slice to the current index
                // 2. At the end of the slice reading from the next value of the original slice
<<<<<<< HEAD
                //    can lead to a potential out of bounds error. In this case we just read from the original slice
                //    at the current index. As we are decreasing the slice in length, this is a safe operation.
                for i in 0..slice_len {
                    let index_var = self.acir_context.add_constant(FieldElement::from(i as u128));

                    let greater_eq_than_idx = self.acir_context.more_than_eq_var(
                        index_var,
                        var_index,
                        64,
                        self.current_side_effects_enabled_var,
                    )?;

                    let read_var = if (i + popped_elements_size) >= slice_len {
                        index_var
                    } else {
                        self.acir_context
                            .add_constant(FieldElement::from((i + popped_elements_size) as u128))
                    };

                    let value_read_var = self.acir_context.read_from_memory(block_id, &read_var)?;

                    let true_pred =
                        self.acir_context.mul_var(value_read_var, greater_eq_than_idx)?;

                    let same_value_read_var =
                        self.acir_context.read_from_memory(block_id, &index_var)?;

                    let not_pred = self.acir_context.sub_var(one, greater_eq_than_idx)?;
                    let false_pred = self.acir_context.mul_var(not_pred, same_value_read_var)?;

                    let new_value = self.acir_context.add_var(true_pred, false_pred)?;

                    self.acir_context.write_to_memory(result_block_id, &index_var, &new_value)?;
                }

                let element_type_sizes = if !can_omit_element_sizes_array(&array_typ) {
                    Some(self.init_element_type_sizes_array(
                        &array_typ,
                        array_id,
=======
                //    can lead to a potential out of bounds error. In this case we just fetch from the original slice
                //    at the current index. As we are decreasing the slice in length, this is a safe operation.
                let result_block_id = self.block_id(&result_ids[1]);
                self.initialize_array(
                    result_block_id,
                    slice_size,
                    Some(AcirValue::Array(new_slice.clone())),
                )?;
                for i in 0..slice_size {
                    let current_index = self.acir_context.add_constant(i);

                    let value_current_index = &new_slice[i].borrow_var()?;

                    if slice_size > (i + popped_elements_size) {
                        let shifted_index =
                            self.acir_context.add_constant(i + popped_elements_size);

                        let value_shifted_index =
                            self.acir_context.read_from_memory(block_id, &shifted_index)?;

                        let use_shifted_value = self.acir_context.more_than_eq_var(
                            current_index,
                            flat_user_index,
                            64,
                            self.current_side_effects_enabled_var,
                        )?;

                        let shifted_value_pred =
                            self.acir_context.mul_var(value_shifted_index, use_shifted_value)?;
                        let not_pred = self.acir_context.sub_var(one, use_shifted_value)?;
                        let current_value_pred =
                            self.acir_context.mul_var(not_pred, *value_current_index)?;

                        let new_value =
                            self.acir_context.add_var(shifted_value_pred, current_value_pred)?;

                        self.acir_context.write_to_memory(
                            result_block_id,
                            &current_index,
                            &new_value,
                        )?;
                    };
                }

                let new_slice_val = AcirValue::Array(new_slice);
                let element_type_sizes = if !can_omit_element_sizes_array(&slice_typ) {
                    Some(self.init_element_type_sizes_array(
                        &slice_typ,
                        slice_contents,
>>>>>>> 8da40b75
                        Some(new_slice_val),
                        dfg,
                    )?)
                } else {
                    None
                };
                let result = AcirValue::DynamicArray(AcirDynamicArray {
                    block_id: result_block_id,
<<<<<<< HEAD
                    len: slice_len,
=======
                    len: slice_size,
>>>>>>> 8da40b75
                    element_type_sizes,
                });

                let mut result = vec![AcirValue::Var(new_slice_length, AcirType::field()), result];
                result.append(&mut popped_elements);

                Ok(result)
            }
            _ => todo!("expected a black box function"),
        }
    }

    fn slice_intrinsic_input(
        &mut self,
        old_slice: &mut Vector<AcirValue>,
        input: AcirValue,
    ) -> Result<(), RuntimeError> {
        match input {
            AcirValue::Var(_, _) => {
                old_slice.push_back(input);
            }
            AcirValue::Array(vars) => {
                for var in vars {
                    self.slice_intrinsic_input(old_slice, var)?;
                }
            }
            AcirValue::DynamicArray(AcirDynamicArray { block_id, len, .. }) => {
                for i in 0..len {
                    // We generate witnesses corresponding to the array values
                    let index_var = self.acir_context.add_constant(i);

                    let value_read_var =
                        self.acir_context.read_from_memory(block_id, &index_var)?;
                    let value_read = AcirValue::Var(value_read_var, AcirType::field());

                    old_slice.push_back(value_read);
                }
            }
        }
        Ok(())
    }

    /// Given an array value, return the numerical type of its element.
    /// Panics if the given value is not an array or has a non-numeric element type.
    fn array_element_type(dfg: &DataFlowGraph, value: ValueId) -> AcirType {
        match dfg.type_of_value(value) {
            Type::Array(elements, _) => {
                assert_eq!(elements.len(), 1);
                (&elements[0]).into()
            }
            Type::Slice(elements) => {
                assert_eq!(elements.len(), 1);
                (&elements[0]).into()
            }
            _ => unreachable!("Expected array type"),
        }
    }

    /// Maps an ssa value list, for which some values may be references to arrays, by inlining
    /// the `AcirVar`s corresponding to the contents of each array into the list of `AcirVar`s
    /// that correspond to other values.
    fn flatten_value_list(&mut self, arguments: &[ValueId], dfg: &DataFlowGraph) -> Vec<AcirVar> {
        let mut acir_vars = Vec::with_capacity(arguments.len());
        for value_id in arguments {
            let value = self.convert_value(*value_id, dfg);
            AcirContext::flatten_value(&mut acir_vars, value);
        }
        acir_vars
    }

    /// Convert a Vec<AcirVar> into a Vec<AcirValue> using the given result ids.
    /// If the type of a result id is an array, several acir vars are collected into
    /// a single AcirValue::Array of the same length.
    fn convert_vars_to_values(
        vars: Vec<AcirVar>,
        dfg: &DataFlowGraph,
        result_ids: &[ValueId],
    ) -> Vec<AcirValue> {
        let mut vars = vars.into_iter();
        vecmap(result_ids, |result| {
            let result_type = dfg.type_of_value(*result);
            Self::convert_var_type_to_values(&result_type, &mut vars)
        })
    }

    /// Recursive helper for convert_vars_to_values.
    /// If the given result_type is an array of length N, this will create an AcirValue::Array with
    /// the first N elements of the given iterator. Otherwise, the result is a single
    /// AcirValue::Var wrapping the first element of the iterator.
    fn convert_var_type_to_values(
        result_type: &Type,
        vars: &mut impl Iterator<Item = AcirVar>,
    ) -> AcirValue {
        match result_type {
            Type::Array(elements, size) => {
                let mut element_values = im::Vector::new();
                for _ in 0..*size {
                    for element_type in elements.iter() {
                        let element = Self::convert_var_type_to_values(element_type, vars);
                        element_values.push_back(element);
                    }
                }
                AcirValue::Array(element_values)
            }
            typ => {
                let var = vars.next().unwrap();
                AcirValue::Var(var, typ.into())
            }
        }
    }
}

// We can omit the element size array for arrays which have elements of size 1 and do not contain slices.
// TODO: remove restriction on size 1 elements.
fn can_omit_element_sizes_array(array_typ: &Type) -> bool {
    if array_typ.contains_slice_element() {
        return false;
    }
    let Type::Array(types, _) = array_typ else {
        panic!("ICE: expected array type");
    };

    types.len() == 1 && types[0].flattened_size() == 1
}<|MERGE_RESOLUTION|>--- conflicted
+++ resolved
@@ -1117,11 +1117,7 @@
             AcirValue::Var(store_var, _) => {
                 // Write the new value into the new array at the specified index
                 self.acir_context.write_to_memory(block_id, var_index, store_var)?;
-<<<<<<< HEAD
-                // Incremement the var_index in case of a nested array
-=======
                 // Increment the var_index in case of a nested array
->>>>>>> 8da40b75
                 *var_index = self.acir_context.add_var(*var_index, one)?;
             }
             AcirValue::Array(values) => {
@@ -1131,11 +1127,7 @@
             }
             AcirValue::DynamicArray(AcirDynamicArray { block_id: inner_block_id, len, .. }) => {
                 let values = try_vecmap(0..*len, |i| {
-<<<<<<< HEAD
-                    let index_var = self.acir_context.add_constant(FieldElement::from(i as u128));
-=======
                     let index_var = self.acir_context.add_constant(i);
->>>>>>> 8da40b75
 
                     let read = self.acir_context.read_from_memory(*inner_block_id, &index_var)?;
                     Ok::<AcirValue, RuntimeError>(AcirValue::Var(read, AcirType::field()))
@@ -1830,29 +1822,6 @@
                     self.check_array_is_initialized(arguments[1], dfg)?;
                 let slice = self.convert_value(slice_contents, dfg);
 
-<<<<<<< HEAD
-                let mut new_slice = Vector::new();
-                self.slice_intrinsic_input(&mut new_slice, slice.clone())?;
-
-                let mut new_elem_size = Self::flattened_value_size(&slice);
-
-                let slice_typ = dfg.type_of_value(arguments[1]);
-                // We only fill internal slices for nested slices (a slice inside of a slice).
-                // So we must directly push back elements for slices which are not a nested slice.
-                if !slice_typ.is_nested_slice() {
-                    for elem in &arguments[2..] {
-                        let element = self.convert_value(*elem, dfg);
-
-                        new_elem_size += Self::flattened_value_size(&element);
-                        new_slice.push_back(element);
-                    }
-                }
-
-                // Increase the slice length by one to enable accessing more elements in the slice.
-                let one = self.acir_context.add_constant(FieldElement::one());
-                let new_slice_length = self.acir_context.add_var(slice_length, one)?;
-
-=======
                 let mut new_elem_size = Self::flattened_value_size(&slice);
 
                 let mut new_slice = Vector::new();
@@ -1874,7 +1843,6 @@
                 let one = self.acir_context.add_constant(FieldElement::one());
                 let new_slice_length = self.acir_context.add_var(slice_length, one)?;
 
->>>>>>> 8da40b75
                 let new_slice_val = AcirValue::Array(new_slice);
                 let result_block_id = self.block_id(&result_ids[1]);
                 self.initialize_array(result_block_id, new_elem_size, Some(new_slice_val.clone()))?;
@@ -1888,28 +1856,10 @@
                     // Multiply the element size against the var index before fetching the flattened index
                     // This operation makes sure our user-facing slice index matches the strategy for indexing in SSA,
                     // which is how `get_flattened_index` expects its index input.
-<<<<<<< HEAD
-                    let element_size_var =
-                        self.acir_context.add_constant(FieldElement::from(element_size as u128));
-                    var_index = self.acir_context.mul_var(slice_length, element_size_var)?;
-                    var_index =
-                        self.get_flattened_index(&slice_typ, arguments[1], var_index, dfg)?;
-                }
-
-                // Write the elements we wish to push back directly.
-                // The slice's underlying array value should already be filled with dummy data
-                // to enable this write to be within bounds.
-                // The dummy data is either attached during SSA gen or in this match case for non-nested slices.
-                // These values can then be accessed due to the increased dynamic slice length.
-                for elem in &arguments[2..] {
-                    let element = self.convert_value(*elem, dfg);
-                    self.array_set_value(&element, result_block_id, &mut var_index)?;
-=======
                     let element_size_var = self.acir_context.add_constant(element_size);
                     var_index = self.acir_context.mul_var(slice_length, element_size_var)?;
                     var_index =
                         self.get_flattened_index(&slice_typ, slice_contents, var_index, dfg)?;
->>>>>>> 8da40b75
                 }
 
                 // Write the elements we wish to push back directly.
@@ -1942,18 +1892,11 @@
             Intrinsic::SlicePushFront => {
                 // arguments = [slice_length, slice_contents, ...elements_to_push]
                 let slice_length = self.convert_value(arguments[0], dfg).into_var()?;
-<<<<<<< HEAD
-                let slice: AcirValue = self.convert_value(arguments[1], dfg);
-
-                let (array_id, array_typ, _) =
-                    self.check_array_is_initialized(arguments[1], dfg)?;
-=======
 
                 let (slice_contents, slice_typ, _) =
                     self.check_array_is_initialized(arguments[1], dfg)?;
                 let slice: AcirValue = self.convert_value(slice_contents, dfg);
 
->>>>>>> 8da40b75
                 let mut new_slice_size = Self::flattened_value_size(&slice);
 
                 // Increase the slice length by one to enable accessing more elements in the slice.
@@ -1963,21 +1906,12 @@
                 let mut new_slice = Vector::new();
                 self.slice_intrinsic_input(&mut new_slice, slice)?;
 
-<<<<<<< HEAD
-                let mut elem_size = 0;
-                let slice_typ = dfg.type_of_value(arguments[1]);
-                // We only fill internal slices for nested slices (a slice inside of a slice).
-                // So we must directly push front elements for slices which are not a nested slice.
-                if !slice_typ.is_nested_slice() {
-                    for elem in arguments[2..].iter().rev() {
-=======
                 let elements_to_push = &arguments[2..];
                 let mut elem_size = 0;
                 // We only fill internal slices for nested slices (a slice inside of a slice).
                 // So we must directly push front elements for slices which are not a nested slice.
                 if !slice_typ.is_nested_slice() {
                     for elem in elements_to_push.iter().rev() {
->>>>>>> 8da40b75
                         let element = self.convert_value(*elem, dfg);
 
                         elem_size += Self::flattened_value_size(&element);
@@ -1989,11 +1923,7 @@
                     // We need to account for that we do not go out of bounds by removing dummy data as we
                     // push elements to the front of our slice.
                     // Using this strategy we are able to avoid dynamic writes like we do for a SlicePushBack.
-<<<<<<< HEAD
-                    for elem in arguments[2..].iter().rev() {
-=======
                     for elem in elements_to_push.iter().rev() {
->>>>>>> 8da40b75
                         let element = self.convert_value(*elem, dfg);
 
                         let elem_size = Self::flattened_value_size(&element);
@@ -2015,17 +1945,10 @@
                     Some(new_slice_val.clone()),
                 )?;
 
-<<<<<<< HEAD
-                let element_type_sizes = if !can_omit_element_sizes_array(&array_typ) {
-                    Some(self.init_element_type_sizes_array(
-                        &array_typ,
-                        array_id,
-=======
                 let element_type_sizes = if !can_omit_element_sizes_array(&slice_typ) {
                     Some(self.init_element_type_sizes_array(
                         &slice_typ,
                         slice_contents,
->>>>>>> 8da40b75
                         Some(new_slice_val),
                         dfg,
                     )?)
@@ -2050,30 +1973,20 @@
                 // last valid index that can be accessed in a slice. After the pop back operation
                 // the elements stored at that index will no longer be able to be accessed.
                 let mut var_index = new_slice_length;
-<<<<<<< HEAD
-
-                let (_, _, block_id) = self.check_array_is_initialized(arguments[1], dfg)?;
-
-                let slice_typ = dfg.type_of_value(arguments[1]);
-=======
 
                 let (slice_contents, slice_typ, block_id) =
                     self.check_array_is_initialized(arguments[1], dfg)?;
                 let slice = self.convert_value(slice_contents, dfg);
 
->>>>>>> 8da40b75
                 let element_size = slice_typ.element_size();
 
                 let mut popped_elements = Vec::new();
                 // Fetch the values we are popping off of the slice.
                 // In the case of non-nested slice the logic is simple as we do not
                 // need to account for the internal slice sizes or flattening the index.
-<<<<<<< HEAD
-=======
                 //
                 // The pop back operation results are of the format [slice length, slice contents, popped elements].
                 // Thus, we look at the result ids at index 2 and onwards to determine the type of each popped element.
->>>>>>> 8da40b75
                 if !slice_typ.is_nested_slice() {
                     for res in &result_ids[2..] {
                         let elem = self.array_get_value(
@@ -2086,11 +1999,7 @@
                     }
                 } else {
                     // Fetch the slice sizes of the nested slice.
-<<<<<<< HEAD
-                    let slice_sizes = self.slice_sizes.get(&arguments[1]);
-=======
                     let slice_sizes = self.slice_sizes.get(&slice_contents);
->>>>>>> 8da40b75
                     let mut slice_sizes =
                         slice_sizes.expect("ICE: should have slice sizes").clone();
                     // We want to remove the parent size as we are fetching the child
@@ -2099,20 +2008,11 @@
                     // Multiply the element size against the var index before fetching the flattened index
                     // This operation makes sure our user-facing slice index matches the strategy for indexing in SSA,
                     // which is how `get_flattened_index` expects its index input.
-<<<<<<< HEAD
-                    let element_size_var =
-                        self.acir_context.add_constant(FieldElement::from(element_size as u128));
-                    // We want to use an index one less than the slice length
-                    var_index = self.acir_context.mul_var(var_index, element_size_var)?;
-                    var_index =
-                        self.get_flattened_index(&slice_typ, arguments[1], var_index, dfg)?;
-=======
                     let element_size_var = self.acir_context.add_constant(element_size);
                     // We want to use an index one less than the slice length
                     var_index = self.acir_context.mul_var(var_index, element_size_var)?;
                     var_index =
                         self.get_flattened_index(&slice_typ, slice_contents, var_index, dfg)?;
->>>>>>> 8da40b75
 
                     for res in &result_ids[2..] {
                         let elem = self.array_get_value(
@@ -2144,35 +2044,23 @@
                     self.check_array_is_initialized(arguments[1], dfg)?;
                 let slice = self.convert_value(slice_contents, dfg);
 
-                let (_, _, block_id) = self.check_array_is_initialized(arguments[1], dfg)?;
-
                 let one = self.acir_context.add_constant(FieldElement::one());
                 let new_slice_length = self.acir_context.sub_var(slice_length, one)?;
 
                 let mut new_slice = Vector::new();
                 self.slice_intrinsic_input(&mut new_slice, slice)?;
 
-<<<<<<< HEAD
-                let slice_typ = dfg.type_of_value(arguments[1]);
                 let element_size = slice_typ.element_size();
 
-                let mut popped_elements = Vec::new();
-=======
-                let element_size = slice_typ.element_size();
-
                 let mut popped_elements: Vec<AcirValue> = Vec::new();
->>>>>>> 8da40b75
                 let mut popped_elements_size = 0;
                 let mut var_index = self.acir_context.add_constant(FieldElement::zero());
                 // Fetch the values we are popping off of the slice.
                 // In the case of non-nested slice the logic is simple as we do not
                 // need to account for the internal slice sizes or flattening the index.
-<<<<<<< HEAD
-=======
                 //
                 // The pop front operation results are of the format [popped elements, slice length, slice contents].
                 // Thus, we look at the result ids up to the element size to determine the type of each popped element.
->>>>>>> 8da40b75
                 if !slice_typ.is_nested_slice() {
                     for res in &result_ids[..element_size] {
                         let element = self.array_get_value(
@@ -2186,11 +2074,7 @@
                         popped_elements.push(element);
                     }
                 } else {
-<<<<<<< HEAD
-                    let slice_sizes = self.slice_sizes.get(&arguments[1]);
-=======
                     let slice_sizes = self.slice_sizes.get(&slice_contents);
->>>>>>> 8da40b75
                     let mut slice_sizes =
                         slice_sizes.expect("ICE: should have slice sizes").clone();
                     // We want to remove the parent size as we are fetching the child
@@ -2208,11 +2092,8 @@
                         popped_elements.push(element);
                     }
                 }
-<<<<<<< HEAD
-=======
                 // It is expected that the `popped_elements_size` is the flattened size of the elements,
                 // as the input slice should be a dynamic array which is represented by flat memory.
->>>>>>> 8da40b75
                 new_slice = new_slice.slice(popped_elements_size..);
 
                 popped_elements.push(AcirValue::Var(new_slice_length, AcirType::field()));
@@ -2221,11 +2102,6 @@
                 Ok(popped_elements)
             }
             Intrinsic::SliceInsert => {
-<<<<<<< HEAD
-                let slice_length = self.convert_value(arguments[0], dfg).into_var()?;
-                let slice = self.convert_value(arguments[1], dfg);
-                let index = self.convert_value(arguments[2], dfg).into_var()?;
-=======
                 // arguments = [slice_length, slice_contents, insert_index, ...elements_to_insert]
                 let slice_length = self.convert_value(arguments[0], dfg).into_var()?;
 
@@ -2234,19 +2110,10 @@
 
                 let slice = self.convert_value(slice_contents, dfg);
                 let insert_index = self.convert_value(arguments[2], dfg).into_var()?;
->>>>>>> 8da40b75
 
                 let one = self.acir_context.add_constant(FieldElement::one());
                 let new_slice_length = self.acir_context.add_var(slice_length, one)?;
 
-<<<<<<< HEAD
-                let slice_typ = dfg.type_of_value(arguments[1]);
-
-                let (array_id, array_typ, block_id) =
-                    self.check_array_is_initialized(arguments[1], dfg)?;
-
-                let slice_size = Self::flattened_value_size(&slice);
-=======
                 let slice_size = Self::flattened_value_size(&slice);
 
                 // Fetch the flattened index from the user provided index argument.
@@ -2311,35 +2178,11 @@
                     } else {
                         let index_minus_elem_size =
                             self.acir_context.add_constant(i - inner_elem_size_usize);
->>>>>>> 8da40b75
 
                         let use_shifted_index_pred = self
                             .acir_context
                             .mul_var(index_minus_elem_size, greater_eq_than_idx)?;
 
-<<<<<<< HEAD
-                let new_slice_val = AcirValue::Array(new_slice);
-                let result_block_id = self.block_id(&result_ids[1]);
-                self.initialize_array(result_block_id, slice_size, Some(new_slice_val.clone()))?;
-
-                // Fetch the flattened index from the user provided index argument.
-                let element_size = slice_typ.element_size();
-                let element_size_var =
-                    self.acir_context.add_constant(FieldElement::from(element_size as u128));
-                let mut var_index = self.acir_context.mul_var(index, element_size_var)?;
-                var_index = self.get_flattened_index(&slice_typ, arguments[1], var_index, dfg)?;
-
-                // Determine the elements we need to write into our resulting dynamic array.
-                // We need to a fully flat list of AcirVar's as a dynamic array is represented with flat memory.
-                let mut inner_elem_size_usize = 0;
-                let mut flattened_elements = Vec::new();
-                for i in 0..element_size {
-                    let element = self.convert_value(arguments[i + 3], dfg);
-                    let elem_size = Self::flattened_value_size(&element);
-                    inner_elem_size_usize += elem_size;
-                    let mut flat_elem = element.flatten().iter().map(|(var, _)| *var).collect();
-                    flattened_elements.append(&mut flat_elem);
-=======
                         let not_pred = self.acir_context.sub_var(one, greater_eq_than_idx)?;
                         let use_current_index_pred =
                             self.acir_context.mul_var(not_pred, current_index)?;
@@ -2375,96 +2218,14 @@
                     if inner_elem_size_usize == current_insert_index {
                         current_insert_index = 0;
                     }
->>>>>>> 8da40b75
-                }
-                let inner_elem_size = self
-                    .acir_context
-                    .add_constant(FieldElement::from(inner_elem_size_usize as u128));
-                // Set the maximum flattened index at which a new element should be inserted.
-                let max_var_index = self.acir_context.add_var(var_index, inner_elem_size)?;
-
-                let mut current_insert_index = 0;
-                // Go through the entire slice argument and determine what value should be written to the new slice.
-                // 1. If we are below the starting insertion index we should insert the value that was already
-                //    in the original slice.
-                // 2. If we are above the starting insertion index but below the max insertion index we should insert
-                //    the flattened element arguments.
-                // 3. If we are above the max insertion index we should insert the previous value from the original slice,
-                //    as during an insertion we want to shift all elements after the insertion up an index.
-                for i in 0..slice_size {
-                    let current_index =
-                        self.acir_context.add_constant(FieldElement::from(i as u128));
-
-                    let greater_eq_than_idx = self.acir_context.more_than_eq_var(
-                        current_index,
-                        var_index,
-                        64,
-                        self.current_side_effects_enabled_var,
-                    )?;
-                    let less_than_idx = self.acir_context.less_than_var(
-                        current_index,
-                        max_var_index,
-                        64,
-                        self.current_side_effects_enabled_var,
-                    )?;
-                    let insert_value_pred =
-                        self.acir_context.mul_var(greater_eq_than_idx, less_than_idx)?;
-
-                    let true_pred = self
-                        .acir_context
-                        .mul_var(flattened_elements[current_insert_index], insert_value_pred)?;
-
-                    let one = self.acir_context.add_constant(FieldElement::one());
-                    let not_pred = self.acir_context.sub_var(one, insert_value_pred)?;
-
-                    let index_var = self.acir_context.add_constant(FieldElement::from((i) as u128));
-
-                    // Read from the original slice the value we want to insert into our new slice.
-                    // We need to make sure of two things:
-                    // 1. That we read the previous element for when we have an index greater than insertion index.
-                    // 2. That the index we are reading from is within the array bounds
-                    let read_var_index = if i < inner_elem_size_usize {
-                        index_var
-                    } else {
-                        let index_minus_elem_size = self
-                            .acir_context
-                            .add_constant(FieldElement::from((i - inner_elem_size_usize) as u128));
-                        let true_pred = self
-                            .acir_context
-                            .mul_var(index_minus_elem_size, greater_eq_than_idx)?;
-                        let not_pred = self.acir_context.sub_var(one, greater_eq_than_idx)?;
-                        let false_pred = self.acir_context.mul_var(not_pred, index_var)?;
-                        self.acir_context.add_var(true_pred, false_pred)?
-                    };
-
-<<<<<<< HEAD
-                    let value_read_var =
-                        self.acir_context.read_from_memory(block_id, &read_var_index)?;
-
-                    let false_pred = self.acir_context.mul_var(not_pred, value_read_var)?;
-                    let new_value = self.acir_context.add_var(true_pred, false_pred)?;
-
-                    self.acir_context.write_to_memory(result_block_id, &index_var, &new_value)?;
-
-                    current_insert_index += 1;
-                    if inner_elem_size_usize == current_insert_index {
-                        current_insert_index = 0;
-                    }
-                }
-
-                let element_type_sizes = if !can_omit_element_sizes_array(&array_typ) {
-                    Some(self.init_element_type_sizes_array(
-                        &array_typ,
-                        array_id,
-                        Some(new_slice_val),
-=======
+                }
+
                 // let new_slice_val = AcirValue::Array(new_slice);
                 let element_type_sizes = if !can_omit_element_sizes_array(&slice_typ) {
                     Some(self.init_element_type_sizes_array(
                         &slice_typ,
                         slice_contents,
                         Some(slice),
->>>>>>> 8da40b75
                         dfg,
                     )?)
                 } else {
@@ -2479,10 +2240,7 @@
                 Ok(vec![AcirValue::Var(new_slice_length, AcirType::field()), result])
             }
             Intrinsic::SliceRemove => {
-<<<<<<< HEAD
-=======
                 // arguments = [slice_length, slice_contents, remove_index]
->>>>>>> 8da40b75
                 let slice_length = self.convert_value(arguments[0], dfg).into_var()?;
 
                 let (slice_contents, slice_typ, block_id) =
@@ -2494,32 +2252,11 @@
                 let one = self.acir_context.add_constant(FieldElement::one());
                 let new_slice_length = self.acir_context.sub_var(slice_length, one)?;
 
-<<<<<<< HEAD
-                let slice_len = Self::flattened_value_size(&slice);
-
-                let slice_typ = dfg.type_of_value(arguments[1]);
-
-                let element_size = slice_typ.element_size();
-                let (array_id, array_typ, block_id) =
-                    self.check_array_is_initialized(arguments[1], dfg)?;
-=======
                 let slice_size = Self::flattened_value_size(&slice);
->>>>>>> 8da40b75
 
                 let mut new_slice = Vector::new();
                 self.slice_intrinsic_input(&mut new_slice, slice)?;
 
-<<<<<<< HEAD
-                let new_slice_val = AcirValue::Array(new_slice);
-                let result_block_id = self.block_id(&result_ids[1]);
-                self.initialize_array(result_block_id, slice_len, Some(new_slice_val.clone()))?;
-
-                // Fetch the flattened index from the user provided index argument.
-                let element_size_var =
-                    self.acir_context.add_constant(FieldElement::from(element_size as u128));
-                let mut var_index = self.acir_context.mul_var(index, element_size_var)?;
-                var_index = self.get_flattened_index(&slice_typ, arguments[1], var_index, dfg)?;
-=======
                 // Compiler sanity check
                 assert_eq!(
                     new_slice.len(),
@@ -2534,7 +2271,6 @@
                     self.acir_context.mul_var(remove_index, element_size_var)?;
                 let flat_user_index =
                     self.get_flattened_index(&slice_typ, slice_contents, flat_remove_index, dfg)?;
->>>>>>> 8da40b75
 
                 // Fetch the values we are remove from the slice.
                 // In the case of non-nested slice the logic is simple as we do not
@@ -2545,11 +2281,7 @@
                 let mut popped_elements_size = 0;
                 // Set a temp index just for fetching from the original slice as `array_get_value` mutates
                 // the index internally.
-<<<<<<< HEAD
-                let mut temp_index = var_index;
-=======
                 let mut temp_index = flat_user_index;
->>>>>>> 8da40b75
                 if !slice_typ.is_nested_slice() {
                     for res in &result_ids[2..(2 + element_size)] {
                         let element = self.array_get_value(
@@ -2563,11 +2295,7 @@
                         popped_elements.push(element);
                     }
                 } else {
-<<<<<<< HEAD
-                    let slice_sizes = self.slice_sizes.get(&arguments[1]);
-=======
                     let slice_sizes = self.slice_sizes.get(&slice_contents);
->>>>>>> 8da40b75
                     let mut slice_sizes =
                         slice_sizes.expect("ICE: should have slice sizes").clone();
                     // We want to remove the parent size as we are fetching the child
@@ -2590,47 +2318,6 @@
                 // 1. If the current index is greater than the removal index we must write the next value
                 //    from the original slice to the current index
                 // 2. At the end of the slice reading from the next value of the original slice
-<<<<<<< HEAD
-                //    can lead to a potential out of bounds error. In this case we just read from the original slice
-                //    at the current index. As we are decreasing the slice in length, this is a safe operation.
-                for i in 0..slice_len {
-                    let index_var = self.acir_context.add_constant(FieldElement::from(i as u128));
-
-                    let greater_eq_than_idx = self.acir_context.more_than_eq_var(
-                        index_var,
-                        var_index,
-                        64,
-                        self.current_side_effects_enabled_var,
-                    )?;
-
-                    let read_var = if (i + popped_elements_size) >= slice_len {
-                        index_var
-                    } else {
-                        self.acir_context
-                            .add_constant(FieldElement::from((i + popped_elements_size) as u128))
-                    };
-
-                    let value_read_var = self.acir_context.read_from_memory(block_id, &read_var)?;
-
-                    let true_pred =
-                        self.acir_context.mul_var(value_read_var, greater_eq_than_idx)?;
-
-                    let same_value_read_var =
-                        self.acir_context.read_from_memory(block_id, &index_var)?;
-
-                    let not_pred = self.acir_context.sub_var(one, greater_eq_than_idx)?;
-                    let false_pred = self.acir_context.mul_var(not_pred, same_value_read_var)?;
-
-                    let new_value = self.acir_context.add_var(true_pred, false_pred)?;
-
-                    self.acir_context.write_to_memory(result_block_id, &index_var, &new_value)?;
-                }
-
-                let element_type_sizes = if !can_omit_element_sizes_array(&array_typ) {
-                    Some(self.init_element_type_sizes_array(
-                        &array_typ,
-                        array_id,
-=======
                 //    can lead to a potential out of bounds error. In this case we just fetch from the original slice
                 //    at the current index. As we are decreasing the slice in length, this is a safe operation.
                 let result_block_id = self.block_id(&result_ids[1]);
@@ -2680,7 +2367,6 @@
                     Some(self.init_element_type_sizes_array(
                         &slice_typ,
                         slice_contents,
->>>>>>> 8da40b75
                         Some(new_slice_val),
                         dfg,
                     )?)
@@ -2689,11 +2375,7 @@
                 };
                 let result = AcirValue::DynamicArray(AcirDynamicArray {
                     block_id: result_block_id,
-<<<<<<< HEAD
-                    len: slice_len,
-=======
                     len: slice_size,
->>>>>>> 8da40b75
                     element_type_sizes,
                 });
 
