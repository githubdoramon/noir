--- conflicted
+++ resolved
@@ -40,22 +40,12 @@
 
     /// This codegen will issue a loop do for (let iterator_register = 0; i < loop_bound; i += step)
     /// The body of the loop should be issued by the caller in the on_iteration closure.
-<<<<<<< HEAD
-    pub(crate) fn codegen_loop_with_bound_and_step<F>(
+    pub(crate) fn codegen_loop_with_bound_and_step(
         &mut self,
         loop_bound: MemoryAddress,
         step: MemoryAddress,
-        on_iteration: F,
-    ) where
-        F: FnOnce(&mut BrilligContext, SingleAddrVariable),
-    {
-=======
-    pub(crate) fn codegen_loop(
-        &mut self,
-        iteration_count: MemoryAddress,
         on_iteration: impl FnOnce(&mut BrilligContext<F>, SingleAddrVariable),
     ) {
->>>>>>> a2816dbf
         let iterator_register = self.make_usize_constant_instruction(0_u128.into());
 
         let (loop_section, loop_label) = self.reserve_next_section_label();
@@ -103,10 +93,11 @@
 
     /// This codegen will issue a loop that will iterate iteration_count times
     /// The body of the loop should be issued by the caller in the on_iteration closure.
-    pub(crate) fn codegen_loop<F>(&mut self, iteration_count: MemoryAddress, on_iteration: F)
-    where
-        F: FnOnce(&mut BrilligContext, SingleAddrVariable),
-    {
+    pub(crate) fn codegen_loop(
+        &mut self,
+        iteration_count: MemoryAddress,
+        on_iteration: impl FnOnce(&mut BrilligContext<F>, SingleAddrVariable),
+    ) {
         let step = self.make_usize_constant_instruction(1_u128.into());
         self.codegen_loop_with_bound_and_step(iteration_count, step.address, on_iteration);
         self.deallocate_single_addr(step);
