use acvm::FieldElement;
use fm::FileId;
use noirc_errors::Location;

use crate::ast::{BinaryOp, BinaryOpKind, Ident, UnaryOp};
use crate::node_interner::{DefinitionId, ExprId, FuncId, NodeInterner, StmtId, TraitMethodId};
use crate::Shared;

use super::stmt::HirPattern;
use super::traits::TraitConstraint;
use super::types::{StructType, Type};

/// A HirExpression is the result of an Expression in the AST undergoing
/// name resolution. It is almost identical to the Expression AST node, but
/// references other HIR nodes indirectly via IDs rather than directly via
/// boxing. Variables in HirExpressions are tagged with their DefinitionId
/// from the definition that refers to them so there is no ambiguity with names.
#[derive(Debug, Clone)]
pub enum HirExpression {
    // The optional vec here is the optional list of generics
    // provided by the turbofish operator, if it was used
    Ident(HirIdent, Option<Vec<Type>>),
    Literal(HirLiteral),
    Block(HirBlockExpression),
    Prefix(HirPrefixExpression),
    Infix(HirInfixExpression),
    Index(HirIndexExpression),
    Constructor(HirConstructorExpression),
    MemberAccess(HirMemberAccess),
    Call(HirCallExpression),
    MethodCall(HirMethodCallExpression),
    Cast(HirCastExpression),
    If(HirIfExpression),
    Tuple(Vec<ExprId>),
    Lambda(HirLambda),
    Quote(crate::ast::BlockExpression),
    Unquote(crate::ast::BlockExpression),
    Comptime(HirBlockExpression),
    Error,
}

impl HirExpression {
    /// Returns an empty block expression
    pub const fn empty_block() -> HirExpression {
<<<<<<< HEAD
        HirExpression::Block(HirBlockExpression { is_unsafe: false, statements: vec![] })
=======
        HirExpression::Block(HirBlockExpression { statements: vec![] })
>>>>>>> f883ac62
    }
}

/// Corresponds to a variable in the source code
#[derive(Debug, Clone)]
pub struct HirIdent {
    pub location: Location,
    pub id: DefinitionId,

    /// If this HirIdent refers to a trait method, this field stores
    /// whether the impl for this method is known or not.
    pub impl_kind: ImplKind,
}

impl HirIdent {
    pub fn non_trait_method(id: DefinitionId, location: Location) -> Self {
        Self { id, location, impl_kind: ImplKind::NotATraitMethod }
    }
}

#[derive(Debug, Clone)]
pub enum ImplKind {
    /// This ident is not a trait method
    NotATraitMethod,

    /// This ident refers to a trait method and its impl needs to be verified,
    /// and eventually linked to this id. The boolean indicates whether the impl
    /// is already assumed to exist - e.g. when resolving a path such as `T::default`
    /// when there is a corresponding `T: Default` constraint in scope.
    TraitMethod(TraitMethodId, TraitConstraint, bool),
}

impl Eq for HirIdent {}
impl PartialEq for HirIdent {
    fn eq(&self, other: &Self) -> bool {
        self.id == other.id
    }
}

impl std::hash::Hash for HirIdent {
    fn hash<H: std::hash::Hasher>(&self, state: &mut H) {
        self.id.hash(state);
    }
}

#[derive(Debug, Copy, Clone, PartialEq, Eq)]
pub struct HirBinaryOp {
    pub kind: BinaryOpKind,
    pub location: Location,
}

impl HirBinaryOp {
    pub fn new(op: BinaryOp, file: FileId) -> Self {
        let kind = op.contents;
        let location = Location::new(op.span(), file);
        HirBinaryOp { location, kind }
    }
}

#[derive(Debug, Clone)]
pub enum HirLiteral {
    Array(HirArrayLiteral),
    Slice(HirArrayLiteral),
    Bool(bool),
    Integer(FieldElement, bool), //true for negative integer and false for positive
    Str(String),
    FmtStr(String, Vec<ExprId>),
    Unit,
}

#[derive(Debug, Clone)]
pub enum HirArrayLiteral {
    Standard(Vec<ExprId>),
    Repeated { repeated_element: ExprId, length: Type },
}

#[derive(Debug, Clone)]
pub struct HirPrefixExpression {
    pub operator: UnaryOp,
    pub rhs: ExprId,
}

#[derive(Debug, Clone)]
pub struct HirInfixExpression {
    pub lhs: ExprId,
    pub operator: HirBinaryOp,
    pub rhs: ExprId,

    /// The trait method id for the operator trait method that corresponds to this operator.
    /// For derived operators like `!=`, this will lead to the method `Eq::eq`. For these
    /// cases, it is up to the monomorphization pass to insert the appropriate `not` operation
    /// after the call to `Eq::eq` to get the result of the `!=` operator.
    pub trait_method_id: TraitMethodId,
}

/// This is always a struct field access `my_struct.field`
/// and never a method call. The later is represented by HirMethodCallExpression.
#[derive(Debug, Clone)]
pub struct HirMemberAccess {
    pub lhs: ExprId,
    // This field is not an IdentId since the rhs of a field
    // access has no corresponding definition
    pub rhs: Ident,

    /// True if we should return an offset of the field rather than the field itself.
    /// For most cases this is false, corresponding to `foo.bar` in source code.
    /// This is true when calling methods or when we have an lvalue we want to preserve such
    /// that if `foo : &mut Foo` has a field `bar : Bar`, we can return an `&mut Bar`.
    pub is_offset: bool,
}

#[derive(Debug, Clone)]
pub struct HirIfExpression {
    pub condition: ExprId,
    pub consequence: ExprId,
    pub alternative: Option<ExprId>,
}

// `lhs as type` in the source code
#[derive(Debug, Clone)]
pub struct HirCastExpression {
    pub lhs: ExprId,
    pub r#type: Type,
}

#[derive(Debug, Clone)]
pub struct HirCallExpression {
    pub func: ExprId,
    pub arguments: Vec<ExprId>,
    pub location: Location,
}

/// These nodes are temporary, they're
/// lowered into HirCallExpression nodes
/// after type checking resolves the object
/// type and the method it calls.
#[derive(Debug, Clone)]
pub struct HirMethodCallExpression {
    pub method: Ident,
    pub object: ExprId,
    /// Method calls have an optional list of generics provided by the turbofish operator
    pub generics: Option<Vec<Type>>,
    pub arguments: Vec<ExprId>,
    pub location: Location,
}

#[derive(Debug, Clone)]
pub enum HirMethodReference {
    /// A method can be defined in a regular `impl` block, in which case
    /// it's syntax sugar for a normal function call, and can be
    /// translated to one during type checking
    FuncId(FuncId),

    /// Or a method can come from a Trait impl block, in which case
    /// the actual function called will depend on the instantiated type,
    /// which can be only known during monomorphization.
    TraitMethodId(TraitMethodId, /*trait generics:*/ Vec<Type>),
}

impl HirMethodCallExpression {
    /// Converts a method call into a function call
    ///
    /// Returns ((func_var_id, func_var), call_expr)
    pub fn into_function_call(
        mut self,
        method: &HirMethodReference,
        object_type: Type,
        location: Location,
        interner: &mut NodeInterner,
    ) -> ((ExprId, HirIdent), HirCallExpression) {
        let mut arguments = vec![self.object];
        arguments.append(&mut self.arguments);

        let (id, impl_kind) = match method {
            HirMethodReference::FuncId(func_id) => {
                (interner.function_definition_id(*func_id), ImplKind::NotATraitMethod)
            }
            HirMethodReference::TraitMethodId(method_id, generics) => {
                let id = interner.trait_method_id(*method_id);
                let constraint = TraitConstraint {
                    typ: object_type,
                    trait_id: method_id.trait_id,
                    trait_generics: generics.clone(),
                };
                (id, ImplKind::TraitMethod(*method_id, constraint, false))
            }
        };
        let func_var = HirIdent { location, id, impl_kind };
        let func = interner.push_expr(HirExpression::Ident(func_var.clone(), self.generics));
        interner.push_expr_location(func, location.span, location.file);
        let expr = HirCallExpression { func, arguments, location };
        ((func, func_var), expr)
    }
}

#[derive(Debug, Clone)]
pub struct HirConstructorExpression {
    pub r#type: Shared<StructType>,
    pub struct_generics: Vec<Type>,

    // NOTE: It is tempting to make this a BTreeSet to force ordering of field
    //       names (and thus remove the need to normalize them during type checking)
    //       but doing so would force the order of evaluation of field
    //       arguments to be alphabetical rather than the ordering the user
    //       included in the source code.
    pub fields: Vec<(Ident, ExprId)>,
}

/// Indexing, as in `array[index]`
#[derive(Debug, Clone)]
pub struct HirIndexExpression {
    pub collection: ExprId,
    pub index: ExprId,
}

#[derive(Debug, Clone)]
pub struct HirBlockExpression {
<<<<<<< HEAD
    pub is_unsafe: bool,
=======
>>>>>>> f883ac62
    pub statements: Vec<StmtId>,
}

impl HirBlockExpression {
    pub fn statements(&self) -> &[StmtId] {
        &self.statements
    }
}

/// A variable captured inside a closure
#[derive(Debug, Clone, PartialEq, Eq)]
pub struct HirCapturedVar {
    pub ident: HirIdent,

    /// This will be None when the capture refers to a local variable declared
    /// in the same scope as the closure. In a closure-inside-another-closure
    /// scenarios, we might have a transitive captures of variables that must
    /// be propagated during the construction of each closure. In this case,
    /// we store the index of the captured variable in the environment of our
    /// direct parent closure. We do this in order to simplify the HIR to AST
    /// transformation in the monomorphization pass.
    pub transitive_capture_index: Option<usize>,
}

#[derive(Debug, Clone, PartialEq, Eq)]
pub struct HirLambda {
    pub parameters: Vec<(HirPattern, Type)>,
    pub return_type: Type,
    pub body: ExprId,
    pub captures: Vec<HirCapturedVar>,
}<|MERGE_RESOLUTION|>--- conflicted
+++ resolved
@@ -42,11 +42,7 @@
 impl HirExpression {
     /// Returns an empty block expression
     pub const fn empty_block() -> HirExpression {
-<<<<<<< HEAD
         HirExpression::Block(HirBlockExpression { is_unsafe: false, statements: vec![] })
-=======
-        HirExpression::Block(HirBlockExpression { statements: vec![] })
->>>>>>> f883ac62
     }
 }
 
@@ -264,10 +260,7 @@
 
 #[derive(Debug, Clone)]
 pub struct HirBlockExpression {
-<<<<<<< HEAD
     pub is_unsafe: bool,
-=======
->>>>>>> f883ac62
     pub statements: Vec<StmtId>,
 }
 
