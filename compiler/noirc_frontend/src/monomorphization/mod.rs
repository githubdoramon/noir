//! Coming after type checking, monomorphization is the last pass in Noir's frontend.
//! It accepts the type checked HIR as input and produces a monomorphized AST as output.
//! This file implements the pass itself, while the AST is defined in the ast module.
//!
//! Unlike the HIR, which is stored within the NodeInterner, the monomorphized AST is
//! self-contained and does not need an external context struct. As a result, the NodeInterner
//! can be safely discarded after monomorphization.
//!
//! The entry point to this pass is the `monomorphize` function which, starting from a given
//! function, will monomorphize the entire reachable program.
use crate::ast::{FunctionKind, IntegerBitSize, Signedness, UnaryOp, Visibility};
use crate::{
    debug::DebugInstrumenter,
    hir_def::{
        expr::*,
        function::{FuncMeta, FunctionSignature, Parameters},
        stmt::{HirAssignStatement, HirLValue, HirLetStatement, HirPattern, HirStatement},
        types,
    },
    node_interner::{self, DefinitionKind, NodeInterner, StmtId, TraitImplKind, TraitMethodId},
    token::FunctionAttribute,
    Type, TypeBinding, TypeBindings, TypeVariable, TypeVariableKind,
};
use acvm::{acir::AcirField, FieldElement};
use iter_extended::{btree_map, try_vecmap, vecmap};
use noirc_errors::Location;
use noirc_printable_type::PrintableType;
use std::{
    collections::{BTreeMap, HashMap, VecDeque},
    unreachable,
};

use self::ast::InlineType;
use self::debug_types::DebugTypeTracker;
use self::{
    ast::{Definition, FuncId, Function, LocalId, Program},
    errors::MonomorphizationError,
};

pub mod ast;
mod debug;
pub mod debug_types;
pub mod errors;
pub mod printer;

struct LambdaContext {
    env_ident: ast::Ident,
    captures: Vec<HirCapturedVar>,
}

/// The context struct for the monomorphization pass.
///
/// This struct holds the FIFO queue of functions to monomorphize, which is added to
/// whenever a new (function, type) combination is encountered.
struct Monomorphizer<'interner> {
    /// Functions are keyed by their unique ID and expected type so that we can monomorphize
    /// a new version of the function for each type.
    /// We also key by any turbofish generics that are specified.
    /// This is necessary for a case where we may have a trait generic that can be instantiated
    /// outside of a function parameter or return value.
    ///
    /// Using nested HashMaps here lets us avoid cloning HirTypes when calling .get()
    functions: HashMap<node_interner::FuncId, HashMap<(HirType, Vec<HirType>), FuncId>>,

    /// Unlike functions, locals are only keyed by their unique ID because they are never
    /// duplicated during monomorphization. Doing so would allow them to be used polymorphically
    /// but would also cause them to be re-evaluated which is a performance trap that would
    /// confuse users.
    locals: HashMap<node_interner::DefinitionId, LocalId>,

    /// Queue of functions to monomorphize next each item in the queue is a tuple of:
    /// (old_id, new_monomorphized_id, any type bindings to apply, the trait method if old_id is from a trait impl)
    queue: VecDeque<(node_interner::FuncId, FuncId, TypeBindings, Option<TraitMethodId>)>,

    /// When a function finishes being monomorphized, the monomorphized ast::Function is
    /// stored here along with its FuncId.
    finished_functions: BTreeMap<FuncId, Function>,

    /// Used to reference existing definitions in the HIR
    interner: &'interner mut NodeInterner,

    lambda_envs_stack: Vec<LambdaContext>,

    next_local_id: u32,
    next_function_id: u32,

    is_range_loop: bool,

    return_location: Option<Location>,

    debug_type_tracker: DebugTypeTracker,
}

type HirType = crate::Type;

/// Starting from the given `main` function, monomorphize the entire program,
/// replacing all references to type variables and NamedGenerics with concrete
/// types, duplicating definitions as necessary to do so.
///
/// Instead of iterating over every function, this pass starts with the main function
/// and monomorphizes every function reachable from it via function calls and references.
/// Thus, if a function is not used in the program, it will not be monomorphized.
///
/// Note that there is no requirement on the `main` function that can be passed into
/// this function. Typically, this is the function named "main" in the source project,
/// but it can also be, for example, an arbitrary test function for running `nargo test`.
#[tracing::instrument(level = "trace", skip(main, interner))]
pub fn monomorphize(
    main: node_interner::FuncId,
    interner: &mut NodeInterner,
) -> Result<Program, MonomorphizationError> {
    monomorphize_debug(main, interner, &DebugInstrumenter::default())
}

pub fn monomorphize_debug(
    main: node_interner::FuncId,
    interner: &mut NodeInterner,
    debug_instrumenter: &DebugInstrumenter,
) -> Result<Program, MonomorphizationError> {
    let debug_type_tracker = DebugTypeTracker::build_from_debug_instrumenter(debug_instrumenter);
    let mut monomorphizer = Monomorphizer::new(interner, debug_type_tracker);
    let function_sig = monomorphizer.compile_main(main)?;

    while !monomorphizer.queue.is_empty() {
        let (next_fn_id, new_id, bindings, trait_method) = monomorphizer.queue.pop_front().unwrap();
        monomorphizer.locals.clear();

        perform_instantiation_bindings(&bindings);
        let impl_bindings = monomorphizer.perform_impl_bindings(trait_method, next_fn_id);
        monomorphizer.function(next_fn_id, new_id)?;
        undo_instantiation_bindings(impl_bindings);
        undo_instantiation_bindings(bindings);
    }

    let func_sigs = monomorphizer
        .finished_functions
        .iter()
        .flat_map(|(_, f)| {
            if f.inline_type.is_entry_point() || f.id == Program::main_id() {
                Some(f.func_sig.clone())
            } else {
                None
            }
        })
        .collect();

    let functions = vecmap(monomorphizer.finished_functions.clone(), |(_, f)| f);
    let FuncMeta { return_visibility, kind, .. } = monomorphizer.interner.function_meta(&main);

    let (debug_variables, debug_functions, debug_types) =
        monomorphizer.debug_type_tracker.extract_vars_and_types();
    let program = Program::new(
        functions,
        func_sigs,
        function_sig,
        monomorphizer.return_location,
        *return_visibility,
        *kind == FunctionKind::Recursive,
        debug_variables,
        debug_functions,
        debug_types,
    );

    // we need to check the arith constraints
    monomorphizer.validate_arith_constraints()?;
    assert!(monomorphizer.interner.arith_constraints.borrow().is_empty());
    Ok(program)
}

impl<'interner> Monomorphizer<'interner> {
    fn new(interner: &'interner mut NodeInterner, debug_type_tracker: DebugTypeTracker) -> Self {
        Monomorphizer {
            functions: HashMap::new(),
            locals: HashMap::new(),
            queue: VecDeque::new(),
            finished_functions: BTreeMap::new(),
            next_local_id: 0,
            next_function_id: 0,
            interner,
            lambda_envs_stack: Vec::new(),
            is_range_loop: false,
            return_location: None,
            debug_type_tracker,
        }
    }

    fn next_local_id(&mut self) -> LocalId {
        let id = self.next_local_id;
        self.next_local_id += 1;
        LocalId(id)
    }

    fn next_function_id(&mut self) -> ast::FuncId {
        let id = self.next_function_id;
        self.next_function_id += 1;
        ast::FuncId(id)
    }

    fn lookup_local(&mut self, id: node_interner::DefinitionId) -> Option<Definition> {
        self.locals.get(&id).copied().map(Definition::Local)
    }

    fn lookup_function(
        &mut self,
        id: node_interner::FuncId,
        expr_id: node_interner::ExprId,
        typ: &HirType,
        turbofish_generics: Vec<HirType>,
        trait_method: Option<TraitMethodId>,
    ) -> Definition {
        let typ = typ.follow_bindings();
        match self
            .functions
            .get(&id)
            .and_then(|inner_map| inner_map.get(&(typ.clone(), turbofish_generics.clone())))
        {
            Some(id) => Definition::Function(*id),
            None => {
                // Function has not been monomorphized yet
                let attributes = self.interner.function_attributes(&id);
                match self.interner.function_meta(&id).kind {
                    FunctionKind::LowLevel => {
                        let attribute = attributes.function.clone().expect("all low level functions must contain a function attribute which contains the opcode which it links to");
                        let opcode = attribute.foreign().expect(
                            "ice: function marked as foreign, but attribute kind does not match this",
                        );
                        Definition::LowLevel(opcode)
                    }
                    FunctionKind::Builtin => {
                        let attribute = attributes.function.clone().expect("all low level functions must contain a function  attribute which contains the opcode which it links to");
                        let opcode = attribute.builtin().expect(
                            "ice: function marked as builtin, but attribute kind does not match this",
                        );
                        Definition::Builtin(opcode)
                    }
                    FunctionKind::Normal => {
                        let id =
                            self.queue_function(id, expr_id, typ, turbofish_generics, trait_method);
                        Definition::Function(id)
                    }
                    FunctionKind::Oracle => {
                        let attr = attributes
                            .function
                            .clone()
                            .expect("Oracle function must have an oracle attribute");

                        match attr {
                            FunctionAttribute::Oracle(name) => Definition::Oracle(name),
                            _ => unreachable!("Oracle function must have an oracle attribute"),
                        }
                    }
                    FunctionKind::Recursive => {
                        unreachable!("Only main can be specified as recursive, which should already be checked");
                    }
                }
            }
        }
    }

    fn define_local(&mut self, id: node_interner::DefinitionId, new_id: LocalId) {
        self.locals.insert(id, new_id);
    }

    /// Prerequisite: typ = typ.follow_bindings()
    fn define_function(
        &mut self,
        id: node_interner::FuncId,
        typ: HirType,
        turbofish_generics: Vec<HirType>,
        new_id: FuncId,
    ) {
        self.functions.entry(id).or_default().insert((typ, turbofish_generics), new_id);
    }

    fn compile_main(
        &mut self,
        main_id: node_interner::FuncId,
    ) -> Result<FunctionSignature, MonomorphizationError> {
        let new_main_id = self.next_function_id();
        assert_eq!(new_main_id, Program::main_id());
        self.function(main_id, new_main_id)?;
        self.return_location =
            self.interner.function(&main_id).block(self.interner).statements().last().and_then(
                |x| match self.interner.statement(x) {
                    HirStatement::Expression(id) => Some(self.interner.id_location(id)),
                    _ => None,
                },
            );
        let main_meta = self.interner.function_meta(&main_id);
        Ok(main_meta.function_signature())
    }

    fn function(
        &mut self,
        f: node_interner::FuncId,
        id: FuncId,
    ) -> Result<(), MonomorphizationError> {
        if let Some((self_type, trait_id)) = self.interner.get_function_trait(&f) {
            let the_trait = self.interner.get_trait(trait_id);
            the_trait.self_type_typevar.force_bind(self_type);
        }

        let meta = self.interner.function_meta(&f).clone();
        let mut func_sig = meta.function_signature();
        // Follow the bindings of the function signature for entry points
        // which are not `main` such as foldable functions.
        for param in func_sig.0.iter_mut() {
            param.1 = param.1.follow_bindings();
        }
        func_sig.1 = func_sig.1.map(|return_type| return_type.follow_bindings());

        let modifiers = self.interner.function_modifiers(&f);
        let name = self.interner.function_name(&f).to_owned();

        let body_expr_id = self.interner.function(&f).as_expr();
        let body_return_type = self.interner.id_type(body_expr_id);
        let return_type = match meta.return_type() {
            Type::TraitAsType(..) => &body_return_type,
            other => other,
        };

        let return_type = Self::convert_type(return_type, meta.location, self.interner)?;
        let unconstrained = modifiers.is_unconstrained;

        let attributes = self.interner.function_attributes(&f);
        let inline_type = InlineType::from(attributes);

        let parameters = self.parameters(&meta.parameters)?;
        let body = self.expr(body_expr_id)?;
        let function = ast::Function {
            id,
            name,
            parameters,
            body,
            return_type,
            unconstrained,
            inline_type,
            func_sig,
        };

        self.push_function(id, function);
        Ok(())
    }

    fn push_function(&mut self, id: FuncId, function: ast::Function) {
        let existing = self.finished_functions.insert(id, function);
        assert!(existing.is_none());
    }

    /// Monomorphize each parameter, expanding tuple/struct patterns into multiple parameters
    /// and binding any generic types found.
    fn parameters(
        &mut self,
        params: &Parameters,
    ) -> Result<Vec<(ast::LocalId, bool, String, ast::Type)>, MonomorphizationError> {
        let mut new_params = Vec::with_capacity(params.len());
        for (parameter, typ, _) in &params.0 {
            self.parameter(parameter, typ, &mut new_params)?;
        }
        Ok(new_params)
    }

    fn parameter(
        &mut self,
        param: &HirPattern,
        typ: &HirType,
        new_params: &mut Vec<(ast::LocalId, bool, String, ast::Type)>,
    ) -> Result<(), MonomorphizationError> {
        match param {
            HirPattern::Identifier(ident) => {
                let new_id = self.next_local_id();
                let definition = self.interner.definition(ident.id);
                let name = definition.name.clone();
                let typ = Self::convert_type(typ, ident.location, self.interner)?;
                new_params.push((new_id, definition.mutable, name, typ));
                self.define_local(ident.id, new_id);
            }
            HirPattern::Mutable(pattern, _) => self.parameter(pattern, typ, new_params)?,
            HirPattern::Tuple(fields, _) => {
                let tuple_field_types = unwrap_tuple_type(typ);

                for (field, typ) in fields.iter().zip(tuple_field_types) {
                    self.parameter(field, &typ, new_params)?;
                }
            }
            HirPattern::Struct(_, fields, _) => {
                let struct_field_types = unwrap_struct_type(typ);
                assert_eq!(struct_field_types.len(), fields.len());

                let mut fields =
                    btree_map(fields, |(name, field)| (name.0.contents.clone(), field));

                // Iterate over `struct_field_types` since `unwrap_struct_type` will always
                // return the fields in the order defined by the struct type.
                for (field_name, field_type) in struct_field_types {
                    let field = fields.remove(&field_name).unwrap_or_else(|| {
                        unreachable!("Expected a field named '{field_name}' in the struct pattern")
                    });

                    self.parameter(field, &field_type, new_params)?;
                }
            }
        }
        Ok(())
    }

    fn expr(
        &mut self,
        expr: node_interner::ExprId,
    ) -> Result<ast::Expression, MonomorphizationError> {
        use ast::Expression::Literal;
        use ast::Literal::*;

        let expr = match self.interner.expression(&expr) {
            HirExpression::Ident(ident, generics) => self.ident(ident, expr, generics)?,
            HirExpression::Literal(HirLiteral::Str(contents)) => Literal(Str(contents)),
            HirExpression::Literal(HirLiteral::FmtStr(contents, idents)) => {
                let fields = try_vecmap(idents, |ident| self.expr(ident))?;
                Literal(FmtStr(
                    contents,
                    fields.len() as u64,
                    Box::new(ast::Expression::Tuple(fields)),
                ))
            }
            HirExpression::Literal(HirLiteral::Bool(value)) => Literal(Bool(value)),
            HirExpression::Literal(HirLiteral::Integer(value, sign)) => {
                let location = self.interner.id_location(expr);
                let typ = Self::convert_type(&self.interner.id_type(expr), location, self.interner)?;

                if sign {
                    match typ {
                        ast::Type::Field => Literal(Integer(-value, typ, location)),
                        ast::Type::Integer(_, bit_size) => {
                            let bit_size: u32 = bit_size.into();
                            let base = 1_u128 << bit_size;
                            Literal(Integer(FieldElement::from(base) - value, typ, location))
                        }
                        _ => unreachable!("Integer literal must be numeric"),
                    }
                } else {
                    Literal(Integer(value, typ, location))
                }
            }
            HirExpression::Literal(HirLiteral::Array(array)) => match array {
                HirArrayLiteral::Standard(array) => self.standard_array(expr, array, false)?,
                HirArrayLiteral::Repeated { repeated_element, length } => {
                    self.repeated_array(expr, repeated_element, length, false)?
                }
            },
            HirExpression::Literal(HirLiteral::Slice(array)) => match array {
                HirArrayLiteral::Standard(array) => self.standard_array(expr, array, true)?,
                HirArrayLiteral::Repeated { repeated_element, length } => {
                    self.repeated_array(expr, repeated_element, length, true)?
                }
            },
            HirExpression::Literal(HirLiteral::Unit) => ast::Expression::Block(vec![]),
            HirExpression::Block(block) => self.block(block.statements)?,

            HirExpression::Prefix(prefix) => {
                let location = self.interner.expr_location(&expr);
                ast::Expression::Unary(ast::Unary {
                    operator: prefix.operator,
                    rhs: Box::new(self.expr(prefix.rhs)?),
                    result_type: Self::convert_type(&self.interner.id_type(expr), location, self.interner)?,
                    location,
                })
            }

            HirExpression::Infix(infix) => {
                let lhs = self.expr(infix.lhs)?;
                let rhs = self.expr(infix.rhs)?;
                let operator = infix.operator.kind;
                let location = self.interner.expr_location(&expr);
                if self.interner.get_selected_impl_for_expression(expr).is_some() {
                    // If an impl was selected for this infix operator, replace it
                    // with a method call to the appropriate trait impl method.
                    let lhs_type = self.interner.id_type(infix.lhs);
                    let args = vec![lhs_type.clone(), lhs_type];

                    // If this is a comparison operator, the result is a boolean but
                    // the actual method call returns an Ordering
                    use crate::ast::BinaryOpKind::*;
                    let ret = if matches!(operator, Less | LessEqual | Greater | GreaterEqual) {
                        self.interner.ordering_type()
                    } else {
                        self.interner.id_type(expr)
                    };

                    let env = Box::new(Type::Unit);
                    let function_type = Type::Function(args, Box::new(ret.clone()), env);

                    let method = infix.trait_method_id;
                    let func = self.resolve_trait_method_reference(expr, function_type, method)?;
                    self.create_operator_impl_call(func, lhs, infix.operator, rhs, ret, location)?
                } else {
                    let lhs = Box::new(lhs);
                    let rhs = Box::new(rhs);
                    ast::Expression::Binary(ast::Binary { lhs, rhs, operator, location })
                }
            }

            HirExpression::Index(index) => self.index(expr, index)?,

            HirExpression::MemberAccess(access) => {
                let field_index = self.interner.get_field_index(expr);
                let expr = Box::new(self.expr(access.lhs)?);
                ast::Expression::ExtractTupleField(expr, field_index)
            }

            HirExpression::Call(call) => self.function_call(call, expr)?,

            HirExpression::Cast(cast) => {
                let location = self.interner.expr_location(&expr);
                let typ = Self::convert_type(&cast.r#type, location, self.interner)?;
                let lhs = Box::new(self.expr(cast.lhs)?);
                ast::Expression::Cast(ast::Cast { lhs, r#type: typ, location })
            }

            HirExpression::If(if_expr) => {
                let condition = Box::new(self.expr(if_expr.condition)?);
                let consequence = Box::new(self.expr(if_expr.consequence)?);
                let else_ =
                    if_expr.alternative.map(|alt| self.expr(alt)).transpose()?.map(Box::new);

                let location = self.interner.expr_location(&expr);
                let typ = Self::convert_type(&self.interner.id_type(expr), location, self.interner)?;
                ast::Expression::If(ast::If { condition, consequence, alternative: else_, typ })
            }

            HirExpression::Tuple(fields) => {
                let fields = try_vecmap(fields, |id| self.expr(id))?;
                ast::Expression::Tuple(fields)
            }
            HirExpression::Constructor(constructor) => self.constructor(constructor, expr)?,

            HirExpression::Lambda(lambda) => self.lambda(lambda, expr)?,

            HirExpression::MethodCall(hir_method_call) => {
                unreachable!("Encountered HirExpression::MethodCall during monomorphization {hir_method_call:?}")
            }
            HirExpression::Error => unreachable!("Encountered Error node during monomorphization"),
            HirExpression::Quote(_) => unreachable!("quote expression remaining in runtime code"),
            HirExpression::Unquote(_) => {
                unreachable!("unquote expression remaining in runtime code")
            }
            HirExpression::Comptime(_) => {
                unreachable!("comptime expression remaining in runtime code")
            }
        };

        Ok(expr)
    }

    fn standard_array(
        &mut self,
        array: node_interner::ExprId,
        array_elements: Vec<node_interner::ExprId>,
        is_slice: bool,
    ) -> Result<ast::Expression, MonomorphizationError> {
        let location = self.interner.expr_location(&array);
        let typ = Self::convert_type(&self.interner.id_type(array), location, self.interner)?;
        let contents = try_vecmap(array_elements, |id| self.expr(id))?;
        if is_slice {
            Ok(ast::Expression::Literal(ast::Literal::Slice(ast::ArrayLiteral { contents, typ })))
        } else {
            Ok(ast::Expression::Literal(ast::Literal::Array(ast::ArrayLiteral { contents, typ })))
        }
    }

    fn repeated_array(
        &mut self,
        array: node_interner::ExprId,
        repeated_element: node_interner::ExprId,
        length: HirType,
        is_slice: bool,
    ) -> Result<ast::Expression, MonomorphizationError> {
        let location = self.interner.expr_location(&array);
        let typ = Self::convert_type(&self.interner.id_type(array), location, self.interner)?;

        let length = length.evaluate_to_u64(&location, self.interner).map_err(|_| {
            // TODO: add ArithExprError to UnknownArrayLength
            MonomorphizationError::UnknownArrayLength { location }
        })?;

        let contents = try_vecmap(0..length, |_| self.expr(repeated_element))?;
        if is_slice {
            Ok(ast::Expression::Literal(ast::Literal::Slice(ast::ArrayLiteral { contents, typ })))
        } else {
            Ok(ast::Expression::Literal(ast::Literal::Array(ast::ArrayLiteral { contents, typ })))
        }
    }

    fn index(
        &mut self,
        id: node_interner::ExprId,
        index: HirIndexExpression,
    ) -> Result<ast::Expression, MonomorphizationError> {
        let location = self.interner.expr_location(&id);
        let element_type = Self::convert_type(&self.interner.id_type(id), location, self.interner)?;

        let collection = Box::new(self.expr(index.collection)?);
        let index = Box::new(self.expr(index.index)?);
        let location = self.interner.expr_location(&id);
        Ok(ast::Expression::Index(ast::Index { collection, index, element_type, location }))
    }

    fn statement(&mut self, id: StmtId) -> Result<ast::Expression, MonomorphizationError> {
        match self.interner.statement(&id) {
            HirStatement::Let(let_statement) => self.let_statement(let_statement),
            HirStatement::Constrain(constrain) => {
                let expr = self.expr(constrain.0)?;
                let location = self.interner.expr_location(&constrain.0);
                let assert_message = constrain
                    .2
                    .map(|assert_msg_expr| {
                        self.expr(assert_msg_expr).map(|expr| {
                            (expr, self.interner.id_type(assert_msg_expr).follow_bindings())
                        })
                    })
                    .transpose()?
                    .map(Box::new);
                Ok(ast::Expression::Constrain(Box::new(expr), location, assert_message))
            }
            HirStatement::Assign(assign) => self.assign(assign),
            HirStatement::For(for_loop) => {
                self.is_range_loop = true;
                let start = self.expr(for_loop.start_range)?;
                let end = self.expr(for_loop.end_range)?;
                self.is_range_loop = false;
                let index_variable = self.next_local_id();
                self.define_local(for_loop.identifier.id, index_variable);

                let block = Box::new(self.expr(for_loop.block)?);
                let index_location = for_loop.identifier.location;
                let index_type = self.interner.id_type(for_loop.start_range);
                let index_type = Self::convert_type(&index_type, index_location, self.interner)?;

                Ok(ast::Expression::For(ast::For {
                    index_variable,
                    index_name: self.interner.definition_name(for_loop.identifier.id).to_owned(),
                    index_type,
                    start_range: Box::new(start),
                    end_range: Box::new(end),
                    start_range_location: self.interner.expr_location(&for_loop.start_range),
                    end_range_location: self.interner.expr_location(&for_loop.end_range),
                    block,
                }))
            }
            HirStatement::Expression(expr) => self.expr(expr),
            HirStatement::Semi(expr) => {
                self.expr(expr).map(|expr| ast::Expression::Semi(Box::new(expr)))
            }
            HirStatement::Break => Ok(ast::Expression::Break),
            HirStatement::Continue => Ok(ast::Expression::Continue),
            HirStatement::Error => unreachable!(),

            // All `comptime` statements & expressions should be removed before runtime.
            HirStatement::Comptime(_) => unreachable!("comptime statement in runtime code"),
        }
    }

    fn let_statement(
        &mut self,
        let_statement: HirLetStatement,
    ) -> Result<ast::Expression, MonomorphizationError> {
        let expr = self.expr(let_statement.expression)?;
        let expected_type = self.interner.id_type(let_statement.expression);
        self.unpack_pattern(let_statement.pattern, expr, &expected_type)
    }

    fn constructor(
        &mut self,
        constructor: HirConstructorExpression,
        id: node_interner::ExprId,
    ) -> Result<ast::Expression, MonomorphizationError> {
        let typ = self.interner.id_type(id);
        let field_types = unwrap_struct_type(&typ);

        let field_type_map = btree_map(&field_types, |x| x.clone());

        // Create let bindings for each field value first to preserve evaluation order before
        // they are reordered and packed into the resulting tuple
        let mut field_vars = BTreeMap::new();
        let mut new_exprs = Vec::with_capacity(constructor.fields.len());

        for (field_name, expr_id) in constructor.fields {
            let new_id = self.next_local_id();
            let field_type = field_type_map.get(&field_name.0.contents).unwrap();
            let location = self.interner.expr_location(&expr_id);
            let typ = Self::convert_type(field_type, location, self.interner)?;

            field_vars.insert(field_name.0.contents.clone(), (new_id, typ));
            let expression = Box::new(self.expr(expr_id)?);

            new_exprs.push(ast::Expression::Let(ast::Let {
                id: new_id,
                mutable: false,
                name: field_name.0.contents,
                expression,
            }));
        }

        // We must ensure the tuple created from the variables here matches the order
        // of the fields as defined in the type. To do this, we iterate over field_types,
        // rather than field_type_map which is a sorted BTreeMap.
        let field_idents = vecmap(field_types, |(name, _)| {
            let (id, typ) = field_vars.remove(&name).unwrap_or_else(|| {
                unreachable!("Expected field {name} to be present in constructor for {typ}")
            });

            let definition = Definition::Local(id);
            let mutable = false;
            ast::Expression::Ident(ast::Ident { definition, mutable, location: None, name, typ })
        });

        // Finally we can return the created Tuple from the new block
        new_exprs.push(ast::Expression::Tuple(field_idents));
        Ok(ast::Expression::Block(new_exprs))
    }

    fn block(
        &mut self,
        statement_ids: Vec<StmtId>,
    ) -> Result<ast::Expression, MonomorphizationError> {
        let stmts = try_vecmap(statement_ids, |id| self.statement(id));
        stmts.map(ast::Expression::Block)
    }

    fn unpack_pattern(
        &mut self,
        pattern: HirPattern,
        value: ast::Expression,
        typ: &HirType,
    ) -> Result<ast::Expression, MonomorphizationError> {
        match pattern {
            HirPattern::Identifier(ident) => {
                let new_id = self.next_local_id();
                self.define_local(ident.id, new_id);
                let definition = self.interner.definition(ident.id);

                Ok(ast::Expression::Let(ast::Let {
                    id: new_id,
                    mutable: definition.mutable,
                    name: definition.name.clone(),
                    expression: Box::new(value),
                }))
            }
            HirPattern::Mutable(pattern, _) => self.unpack_pattern(*pattern, value, typ),
            HirPattern::Tuple(patterns, _) => {
                let fields = unwrap_tuple_type(typ);
                self.unpack_tuple_pattern(value, patterns.into_iter().zip(fields))
            }
            HirPattern::Struct(_, patterns, _) => {
                let fields = unwrap_struct_type(typ);
                assert_eq!(patterns.len(), fields.len());

                let mut patterns =
                    btree_map(patterns, |(name, pattern)| (name.0.contents, pattern));

                // We iterate through the type's fields to match the order defined in the struct type
                let patterns_iter = fields.into_iter().map(|(field_name, field_type)| {
                    let pattern = patterns.remove(&field_name).unwrap();
                    (pattern, field_type)
                });

                self.unpack_tuple_pattern(value, patterns_iter)
            }
        }
    }

    fn unpack_tuple_pattern(
        &mut self,
        value: ast::Expression,
        fields: impl Iterator<Item = (HirPattern, HirType)>,
    ) -> Result<ast::Expression, MonomorphizationError> {
        let fresh_id = self.next_local_id();

        let mut definitions = vec![ast::Expression::Let(ast::Let {
            id: fresh_id,
            mutable: false,
            name: "_".into(),
            expression: Box::new(value),
        })];

        for (i, (field_pattern, field_type)) in fields.into_iter().enumerate() {
            let location = field_pattern.location();
            let mutable = false;
            let definition = Definition::Local(fresh_id);
            let name = i.to_string();
            let typ = Self::convert_type(&field_type, location, self.interner)?;

            let location = Some(location);
            let new_rhs =
                ast::Expression::Ident(ast::Ident { location, mutable, definition, name, typ });

            let new_rhs = ast::Expression::ExtractTupleField(Box::new(new_rhs), i);
            let new_expr = self.unpack_pattern(field_pattern, new_rhs, &field_type)?;
            definitions.push(new_expr);
        }

        Ok(ast::Expression::Block(definitions))
    }

    /// Find a captured variable in the innermost closure, and construct an expression
    fn lookup_captured_expr(&mut self, id: node_interner::DefinitionId) -> Option<ast::Expression> {
        let ctx = self.lambda_envs_stack.last()?;
        ctx.captures.iter().position(|capture| capture.ident.id == id).map(|index| {
            ast::Expression::ExtractTupleField(
                Box::new(ast::Expression::Ident(ctx.env_ident.clone())),
                index,
            )
        })
    }

    /// Find a captured variable in the innermost closure construct a LValue
    fn lookup_captured_lvalue(&mut self, id: node_interner::DefinitionId) -> Option<ast::LValue> {
        let ctx = self.lambda_envs_stack.last()?;
        ctx.captures.iter().position(|capture| capture.ident.id == id).map(|index| {
            ast::LValue::MemberAccess {
                object: Box::new(ast::LValue::Ident(ctx.env_ident.clone())),
                field_index: index,
            }
        })
    }

    /// A local (ie non-function) ident only
    fn local_ident(
        &mut self,
        ident: &HirIdent,
    ) -> Result<Option<ast::Ident>, MonomorphizationError> {
        let definition = self.interner.definition(ident.id);
        let name = definition.name.clone();
        let mutable = definition.mutable;

        let Some(definition) = self.lookup_local(ident.id) else {
            return Ok(None);
        };

        let typ = Self::convert_type(&self.interner.definition_type(ident.id), ident.location, self.interner)?;
        Ok(Some(ast::Ident { location: Some(ident.location), mutable, definition, name, typ }))
    }

    fn ident(
        &mut self,
        ident: HirIdent,
        expr_id: node_interner::ExprId,
        generics: Option<Vec<HirType>>,
    ) -> Result<ast::Expression, MonomorphizationError> {
        let typ = self.interner.id_type(expr_id);

        if let ImplKind::TraitMethod(method, _, _) = ident.impl_kind {
            return self.resolve_trait_method_reference(expr_id, typ, method);
        }

        let definition = self.interner.definition(ident.id);
        let ident = match &definition.kind {
            DefinitionKind::Function(func_id) => {
                let mutable = definition.mutable;
                let location = Some(ident.location);
                let name = definition.name.clone();
<<<<<<< HEAD
                let definition = self.lookup_function(*func_id, expr_id, &typ, None);
                let typ = Self::convert_type(&typ, ident.location, self.interner)?;
=======
                let definition = self.lookup_function(
                    *func_id,
                    expr_id,
                    &typ,
                    generics.unwrap_or_default(),
                    None,
                );
                let typ = Self::convert_type(&typ, ident.location)?;
>>>>>>> 8ae3d751
                let ident = ast::Ident { location, mutable, definition, name, typ: typ.clone() };
                let ident_expression = ast::Expression::Ident(ident);
                if self.is_function_closure_type(&typ) {
                    ast::Expression::Tuple(vec![
                        ast::Expression::ExtractTupleField(
                            Box::new(ident_expression.clone()),
                            0usize,
                        ),
                        ast::Expression::ExtractTupleField(Box::new(ident_expression), 1usize),
                    ])
                } else {
                    ident_expression
                }
            }
            DefinitionKind::Global(global_id) => {
                let Some(let_) = self.interner.get_global_let_statement(*global_id) else {
                    unreachable!(
                        "Globals should have a corresponding let statement by monomorphization"
                    )
                };
                self.expr(let_.expression)?
            }
            DefinitionKind::Local(_) => match self.lookup_captured_expr(ident.id) {
                Some(expr) => expr,
                None => {
                    let ident = self.local_ident(&ident)?.unwrap();
                    ast::Expression::Ident(ident)
                }
            },
            DefinitionKind::GenericType(type_variable) => {
                let value = match &*type_variable.borrow() {
                    TypeBinding::Unbound(_) => {
                        unreachable!("Unbound type variable used in expression")
                    }
                    TypeBinding::Bound(binding) => {
                        let location = self.interner.id_location(expr_id);
                        binding.evaluate_to_u64(&location, self.interner).unwrap_or_else(|err| {
                            panic!("Non-numeric type variable used in expression expecting a value: {:?}", err)
                        })
                    },
                };

                let value = FieldElement::from(value as u128);
                let location = self.interner.id_location(expr_id);
                let typ = Self::convert_type(&typ, ident.location, self.interner)?;
                ast::Expression::Literal(ast::Literal::Integer(value, typ, location))
            }
        };

        Ok(ident)
    }

    /// Convert a non-tuple/struct type to a monomorphized type
    fn convert_type(typ: &HirType, location: Location, interner: &NodeInterner) -> Result<ast::Type, MonomorphizationError> {
        Ok(match typ {
            HirType::FieldElement => ast::Type::Field,
            HirType::Integer(sign, bits) => ast::Type::Integer(*sign, *bits),
            HirType::Bool => ast::Type::Bool,
            HirType::String(size) => ast::Type::String(size.evaluate_to_u64(&location, interner).unwrap_or(0)),
            HirType::FmtString(size, fields) => {
                let size = size.evaluate_to_u64(&location, interner).unwrap_or(0);
                let fields = Box::new(Self::convert_type(fields.as_ref(), location, interner)?);
                ast::Type::FmtString(size, fields)
            }
            HirType::Unit => ast::Type::Unit,
            HirType::Array(length, element) => {
                let element = Box::new(Self::convert_type(element.as_ref(), location, interner)?);
                let length = match length.evaluate_to_u64(&location, interner) {
                    Ok(length) => length,
                    Err(arith_expr_error) => {
                        // TODO: cleanup
                        dbg!("convert_type: TypeAnnotationsNeeded", typ, length);

                        // TODO: add ArithExprError to TypeAnnotationsNeeded
                        return Err(MonomorphizationError::ArithExprError { arith_expr_error, location })
                    },
                };
                ast::Type::Array(length, element)
            }
            HirType::Slice(element) => {
                let element = Box::new(Self::convert_type(element.as_ref(), location, interner)?);
                ast::Type::Slice(element)
            }
            HirType::TraitAsType(..) => {
                unreachable!("All TraitAsType should be replaced before calling convert_type");
            }
            HirType::NamedGeneric(binding, _) => {
                if let TypeBinding::Bound(binding) = &*binding.borrow() {
                    return Self::convert_type(binding, location, interner);
                }

                // Default any remaining unbound type variables.
                // This should only happen if the variable in question is unused
                // and within a larger generic type.
                binding.bind(HirType::default_int_or_field_type());
                ast::Type::Field
            }

            HirType::TypeVariable(binding, kind) => {
                if let TypeBinding::Bound(binding) = &*binding.borrow() {
                    return Self::convert_type(binding, location, interner);
                }

                // Default any remaining unbound type variables.
                // This should only happen if the variable in question is unused
                // and within a larger generic type.
                let default = match kind.default_type() {
                    Some(typ) => typ,
                    None => return Err(MonomorphizationError::TypeAnnotationsNeeded { location }),
                };

                let monomorphized_default = Self::convert_type(&default, location, interner)?;
                binding.bind(default);
                monomorphized_default
            }

            HirType::Struct(def, args) => {
                let fields = def.borrow().get_fields(args);
                let fields = try_vecmap(fields, |(_, field)| Self::convert_type(&field, location, interner))?;
                ast::Type::Tuple(fields)
            }

            HirType::Alias(def, args) => {
                Self::convert_type(&def.borrow().get_type(args), location, interner)?
            }

            HirType::Tuple(fields) => {
                let fields = try_vecmap(fields, |x| Self::convert_type(x, location, interner))?;
                ast::Type::Tuple(fields)
            }

            HirType::Function(args, ret, env) => {
                let args = try_vecmap(args, |x| Self::convert_type(x, location, interner))?;
                let ret = Box::new(Self::convert_type(ret, location, interner)?);
                let env = Self::convert_type(env, location, interner)?;
                match &env {
                    ast::Type::Unit => ast::Type::Function(args, ret, Box::new(env)),
                    ast::Type::Tuple(_elements) => ast::Type::Tuple(vec![
                        env.clone(),
                        ast::Type::Function(args, ret, Box::new(env)),
                    ]),
                    _ => {
                        unreachable!(
                            "internal Type::Function env should be either a Unit or a Tuple, not {env}"
                        )
                    }
                }
            }

            HirType::GenericArith(_arith_id, generics) => {

                // let length = match length.evaluate_to_u64() {
                //     Some(length) => length,
                //     None => return Err(MonomorphizationError::TypeAnnotationsNeeded { location }),
                // };

                try_vecmap(generics, |generic| {
                    // Self::convert_type(generic, location)
                    match generic.evaluate_to_u64(&location, interner) {
                        Ok(result) => Ok(result),
                        // TODO: add ArithExprError to TypeAnnotationsNeeded
                        Err(_) => return Err(MonomorphizationError::TypeAnnotationsNeeded { location }),
                    }
                })?;

                ast::Type::Field
            }

            HirType::MutableReference(element) => {
                let element = Self::convert_type(element, location, interner)?;
                ast::Type::MutableReference(Box::new(element))
            }

            HirType::Forall(_, _) | HirType::Constant(_) | HirType::Error => {
                unreachable!("Unexpected type {} found", typ)
            }
            HirType::Code => unreachable!("Tried to translate Code type into runtime code"),
        })
    }

    fn is_function_closure(&self, t: ast::Type) -> bool {
        if self.is_function_closure_type(&t) {
            true
        } else if let ast::Type::Tuple(elements) = t {
            if elements.len() == 2 {
                matches!(elements[1], ast::Type::Function(_, _, _))
            } else {
                false
            }
        } else {
            false
        }
    }

    fn is_function_closure_type(&self, t: &ast::Type) -> bool {
        if let ast::Type::Function(_, _, env) = t {
            let e = (*env).clone();
            matches!(*e, ast::Type::Tuple(_captures))
        } else {
            false
        }
    }

    fn resolve_trait_method_reference(
        &mut self,
        expr_id: node_interner::ExprId,
        function_type: HirType,
        method: TraitMethodId,
    ) -> Result<ast::Expression, MonomorphizationError> {
        let trait_impl = self
            .interner
            .get_selected_impl_for_expression(expr_id)
            .expect("ICE: missing trait impl - should be caught during type checking");

        let func_id = match trait_impl {
            node_interner::TraitImplKind::Normal(impl_id) => {
                self.interner.get_trait_implementation(impl_id).borrow().methods
                    [method.method_index]
            }
            node_interner::TraitImplKind::Assumed { object_type, trait_generics } => {
                match self.interner.lookup_trait_implementation(
                    &object_type,
                    method.trait_id,
                    &trait_generics,
                ) {
                    Ok(TraitImplKind::Normal(impl_id)) => {
                        self.interner.get_trait_implementation(impl_id).borrow().methods
                            [method.method_index]
                    }
                    Ok(TraitImplKind::Assumed { .. }) => unreachable!(
                        "There should be no remaining Assumed impls during monomorphization"
                    ),
                    Err(constraints) => {
                        let failed_constraints = vecmap(constraints, |constraint| {
                            let id = constraint.trait_id;
                            let mut name = self.interner.get_trait(id).name.to_string();
                            if !constraint.trait_generics.is_empty() {
                                let types =
                                    vecmap(&constraint.trait_generics, |t| format!("{t:?}"));
                                name += &format!("<{}>", types.join(", "));
                            }
                            format!("  {}: {name}", constraint.typ)
                        })
                        .join("\n");

                        unreachable!("Failed to find trait impl during monomorphization. The failed constraint(s) are:\n{failed_constraints}")
                    }
                }
            }
        };

        let func_id =
            match self.lookup_function(func_id, expr_id, &function_type, vec![], Some(method)) {
                Definition::Function(func_id) => func_id,
                _ => unreachable!(),
            };

        let the_trait = self.interner.get_trait(method.trait_id);
        let location = self.interner.expr_location(&expr_id);

        Ok(ast::Expression::Ident(ast::Ident {
            definition: Definition::Function(func_id),
            mutable: false,
            location: None,
            name: the_trait.methods[method.method_index].name.0.contents.clone(),
            typ: Self::convert_type(&function_type, location, self.interner)?,
        }))
    }

    fn function_call(
        &mut self,
        call: HirCallExpression,
        id: node_interner::ExprId,
    ) -> Result<ast::Expression, MonomorphizationError> {
        let original_func = Box::new(self.expr(call.func)?);
        let mut arguments = try_vecmap(&call.arguments, |id| self.expr(*id))?;
        let hir_arguments = vecmap(&call.arguments, |id| self.interner.expression(id));

        self.patch_debug_instrumentation_call(&call, &mut arguments)?;

        let return_type = self.interner.id_type(id);
        let location = self.interner.expr_location(&id);
        let return_type = Self::convert_type(&return_type, location, self.interner)?;

        let location = call.location;

        if let ast::Expression::Ident(ident) = original_func.as_ref() {
            if let Definition::Oracle(name) = &ident.definition {
                if name.as_str() == "print" {
                    // Oracle calls are required to be wrapped in an unconstrained function
                    // The first argument to the `print` oracle is a bool, indicating a newline to be inserted at the end of the input
                    // The second argument is expected to always be an ident
                    self.append_printable_type_info(&hir_arguments[1], &mut arguments);
                }
            }
        }

        let mut block_expressions = vec![];
        let func_type = self.interner.id_type(call.func);
        let func_type = Self::convert_type(&func_type, location, self.interner)?;
        let is_closure = self.is_function_closure(func_type);

        let func = if is_closure {
            let local_id = self.next_local_id();

            // store the function in a temporary variable before calling it
            // this is needed for example if call.func is of the form `foo()()`
            // without this, we would translate it to `foo().1(foo().0)`
            let let_stmt = ast::Expression::Let(ast::Let {
                id: local_id,
                mutable: false,
                name: "tmp".to_string(),
                expression: Box::new(*original_func),
            });
            block_expressions.push(let_stmt);

            let extracted_func = ast::Expression::Ident(ast::Ident {
                location: None,
                definition: Definition::Local(local_id),
                mutable: false,
                name: "tmp".to_string(),
                typ: Self::convert_type(&self.interner.id_type(call.func), location, self.interner)?,
            });

            let env_argument =
                ast::Expression::ExtractTupleField(Box::new(extracted_func.clone()), 0usize);
            arguments.insert(0, env_argument);

            Box::new(ast::Expression::ExtractTupleField(Box::new(extracted_func), 1usize))
        } else {
            original_func.clone()
        };

        let call = self
            .try_evaluate_call(&func, &id, &return_type)
            .unwrap_or(ast::Expression::Call(ast::Call { func, arguments, return_type, location }));

        if !block_expressions.is_empty() {
            block_expressions.push(call);
            Ok(ast::Expression::Block(block_expressions))
        } else {
            Ok(call)
        }
    }

    /// Adds a function argument that contains type metadata that is required to tell
    /// `println` how to convert values passed to an foreign call back to a human-readable string.
    /// The values passed to an foreign call will be a simple list of field elements,
    /// thus requiring extra metadata to correctly decode this list of elements.
    ///
    /// The Noir compiler has a `PrintableType` that handles encoding/decoding a list
    /// of field elements to/from JSON. The type metadata attached in this method
    /// is the serialized `PrintableType` for the argument passed to the function.
    /// The caller that is running a Noir program should then deserialize the `PrintableType`,
    /// and accurately decode the list of field elements passed to the foreign call.
    fn append_printable_type_info(
        &mut self,
        hir_argument: &HirExpression,
        arguments: &mut Vec<ast::Expression>,
    ) {
        match hir_argument {
            HirExpression::Ident(ident, _) => {
                let typ = self.interner.definition_type(ident.id);
                let typ: Type = typ.follow_bindings();
                let is_fmt_str = match typ {
                    // A format string has many different possible types that need to be handled.
                    // Loop over each element in the format string to fetch each type's relevant metadata
                    Type::FmtString(_, elements) => {
                        match *elements {
                            Type::Tuple(element_types) => {
                                for typ in element_types {
                                    Self::append_printable_type_info_inner(&typ, arguments);
                                }
                            }
                            _ => unreachable!(
                                "ICE: format string type should be a tuple but got a {elements}"
                            ),
                        }
                        true
                    }
                    _ => {
                        Self::append_printable_type_info_inner(&typ, arguments);
                        false
                    }
                };
                // The caller needs information as to whether it is handling a format string or a single type
                arguments.push(ast::Expression::Literal(ast::Literal::Bool(is_fmt_str)));
            }
            _ => unreachable!("logging expr {:?} is not supported", hir_argument),
        }
    }

    fn append_printable_type_info_inner(typ: &Type, arguments: &mut Vec<ast::Expression>) {
        // Disallow printing slices and mutable references for consistency,
        // since they cannot be passed from ACIR into Brillig
        if matches!(typ, HirType::MutableReference(_)) {
            unreachable!("println and format strings do not support mutable references.");
        }

        let printable_type: PrintableType = typ.into();
        let abi_as_string = serde_json::to_string(&printable_type)
            .expect("ICE: expected PrintableType to serialize");

        arguments.push(ast::Expression::Literal(ast::Literal::Str(abi_as_string)));
    }

    /// Try to evaluate certain builtin functions (currently only 'array_len' and field modulus methods)
    /// at their call site.
    /// NOTE: Evaluating at the call site means we cannot track aliased functions.
    ///       E.g. `let f = std::array::len; f(arr)` will fail to evaluate.
    ///       To fix this we need to evaluate on the identifier instead, which
    ///       requires us to evaluate to a Lambda value which isn't in noir yet.
    fn try_evaluate_call(
        &mut self,
        func: &ast::Expression,
        expr_id: &node_interner::ExprId,
        result_type: &ast::Type,
    ) -> Option<ast::Expression> {
        if let ast::Expression::Ident(ident) = func {
            if let Definition::Builtin(opcode) = &ident.definition {
                // TODO(#1736): Move this builtin to the SSA pass
                let location = self.interner.expr_location(expr_id);
                return match opcode.as_str() {
                    "modulus_num_bits" => {
                        let bits = (FieldElement::max_num_bits() as u128).into();
                        let typ =
                            ast::Type::Integer(Signedness::Unsigned, IntegerBitSize::SixtyFour);
                        Some(ast::Expression::Literal(ast::Literal::Integer(bits, typ, location)))
                    }
                    "zeroed" => {
                        let location = self.interner.expr_location(expr_id);
                        Some(self.zeroed_value_of_type(result_type, location))
                    }
                    "modulus_le_bits" => {
                        let bits = FieldElement::modulus().to_radix_le(2);
                        Some(self.modulus_array_literal(bits, IntegerBitSize::One, location))
                    }
                    "modulus_be_bits" => {
                        let bits = FieldElement::modulus().to_radix_be(2);
                        Some(self.modulus_array_literal(bits, IntegerBitSize::One, location))
                    }
                    "modulus_be_bytes" => {
                        let bytes = FieldElement::modulus().to_bytes_be();
                        Some(self.modulus_array_literal(bytes, IntegerBitSize::Eight, location))
                    }
                    "modulus_le_bytes" => {
                        let bytes = FieldElement::modulus().to_bytes_le();
                        Some(self.modulus_array_literal(bytes, IntegerBitSize::Eight, location))
                    }
                    _ => None,
                };
            }
        }
        None
    }

    fn modulus_array_literal(
        &self,
        bytes: Vec<u8>,
        arr_elem_bits: IntegerBitSize,
        location: Location,
    ) -> ast::Expression {
        use ast::*;

        let int_type = Type::Integer(crate::ast::Signedness::Unsigned, arr_elem_bits);

        let bytes_as_expr = vecmap(bytes, |byte| {
            Expression::Literal(Literal::Integer((byte as u128).into(), int_type.clone(), location))
        });

        let typ = Type::Array(bytes_as_expr.len() as u64, Box::new(int_type));

        let arr_literal = ArrayLiteral { typ, contents: bytes_as_expr };
        Expression::Literal(Literal::Array(arr_literal))
    }

    fn queue_function(
        &mut self,
        id: node_interner::FuncId,
        expr_id: node_interner::ExprId,
        function_type: HirType,
        turbofish_generics: Vec<HirType>,
        trait_method: Option<TraitMethodId>,
    ) -> FuncId {
        let new_id = self.next_function_id();
        self.define_function(id, function_type.clone(), turbofish_generics, new_id);

        let bindings = self.interner.get_instantiation_bindings(expr_id);
        let bindings = self.follow_bindings(bindings);
        self.queue.push_back((id, new_id, bindings, trait_method));
        new_id
    }

    /// Follow any type variable links within the given TypeBindings to produce
    /// a new TypeBindings that won't be changed when bindings are pushed or popped
    /// during {perform,undo}_monomorphization_bindings.
    ///
    /// Without this, a monomorphized type may fail to propagate passed more than 2
    /// function calls deep since it is possible for a previous link in the chain to
    /// unbind a type variable that was previously bound.
    fn follow_bindings(&self, bindings: &TypeBindings) -> TypeBindings {
        bindings
            .iter()
            .map(|(id, (var, binding))| {
                let binding2 = binding.follow_bindings();
                (*id, (var.clone(), binding2))
            })
            .collect()
    }

    fn assign(
        &mut self,
        assign: HirAssignStatement,
    ) -> Result<ast::Expression, MonomorphizationError> {
        let expression = Box::new(self.expr(assign.expression)?);
        let lvalue = self.lvalue(assign.lvalue)?;
        Ok(ast::Expression::Assign(ast::Assign { expression, lvalue }))
    }

    fn lvalue(&mut self, lvalue: HirLValue) -> Result<ast::LValue, MonomorphizationError> {
        let value = match lvalue {
            HirLValue::Ident(ident, _) => match self.lookup_captured_lvalue(ident.id) {
                Some(value) => value,
                None => ast::LValue::Ident(self.local_ident(&ident)?.unwrap()),
            },
            HirLValue::MemberAccess { object, field_index, .. } => {
                let field_index = field_index.unwrap();
                let object = Box::new(self.lvalue(*object)?);
                ast::LValue::MemberAccess { object, field_index }
            }
            HirLValue::Index { array, index, typ, location } => {
                let array = Box::new(self.lvalue(*array)?);
                let index = Box::new(self.expr(index)?);
                let element_type = Self::convert_type(&typ, location, self.interner)?;
                ast::LValue::Index { array, index, element_type, location }
            }
            HirLValue::Dereference { lvalue, element_type, location } => {
                let reference = Box::new(self.lvalue(*lvalue)?);
                let element_type = Self::convert_type(&element_type, location, self.interner)?;
                ast::LValue::Dereference { reference, element_type }
            }
        };

        Ok(value)
    }

    fn lambda(
        &mut self,
        lambda: HirLambda,
        expr: node_interner::ExprId,
    ) -> Result<ast::Expression, MonomorphizationError> {
        if lambda.captures.is_empty() {
            self.lambda_no_capture(lambda, expr)
        } else {
            let (setup, closure_variable) = self.lambda_with_setup(lambda, expr)?;
            Ok(ast::Expression::Block(vec![setup, closure_variable]))
        }
    }

    fn lambda_no_capture(
        &mut self,
        lambda: HirLambda,
        expr: node_interner::ExprId,
    ) -> Result<ast::Expression, MonomorphizationError> {
        let location = self.interner.expr_location(&expr);
        let ret_type = Self::convert_type(&lambda.return_type, location, self.interner)?;
        let lambda_name = "lambda";
        let parameter_types =
            try_vecmap(&lambda.parameters, |(_, typ)| Self::convert_type(typ, location, self.interner))?;

        // Manually convert to Parameters type so we can reuse the self.parameters method
        let parameters =
            vecmap(lambda.parameters, |(pattern, typ)| (pattern, typ, Visibility::Private)).into();

        let parameters = self.parameters(&parameters)?;
        let body = self.expr(lambda.body)?;

        let id = self.next_function_id();
        let return_type = ret_type.clone();
        let name = lambda_name.to_owned();
        let unconstrained = false;

        let function = ast::Function {
            id,
            name,
            parameters,
            body,
            return_type,
            unconstrained,
            inline_type: InlineType::default(),
            func_sig: FunctionSignature::default(),
        };
        self.push_function(id, function);

        let typ =
            ast::Type::Function(parameter_types, Box::new(ret_type), Box::new(ast::Type::Unit));

        let name = lambda_name.to_owned();
        Ok(ast::Expression::Ident(ast::Ident {
            definition: Definition::Function(id),
            mutable: false,
            location: None,
            name,
            typ,
        }))
    }

    fn lambda_with_setup(
        &mut self,
        lambda: HirLambda,
        expr: node_interner::ExprId,
    ) -> Result<(ast::Expression, ast::Expression), MonomorphizationError> {
        // returns (<closure setup>, <closure variable>)
        //   which can be used directly in callsites or transformed
        //   directly to a single `Expression`
        // for other cases by `lambda` which is called by `expr`
        //
        // it solves the problem of detecting special cases where
        // we call something like
        // `{let env$.. = ..;}.1({let env$.. = ..;}.0, ..)`
        // which was leading to redefinition errors
        //
        // instead of detecting and extracting
        // patterns in the resulting tree,
        // which seems more fragile, we directly reuse the return parameters
        // of this function in those cases
        let location = self.interner.expr_location(&expr);
        let ret_type = Self::convert_type(&lambda.return_type, location, self.interner)?;
        let lambda_name = "lambda";
        let parameter_types =
            try_vecmap(&lambda.parameters, |(_, typ)| Self::convert_type(typ, location, self.interner))?;

        // Manually convert to Parameters type so we can reuse the self.parameters method
        let parameters =
            vecmap(lambda.parameters, |(pattern, typ)| (pattern, typ, Visibility::Private)).into();

        let mut converted_parameters = self.parameters(&parameters)?;

        let id = self.next_function_id();
        let name = lambda_name.to_owned();
        let return_type = ret_type.clone();

        let env_local_id = self.next_local_id();
        let env_name = "env";
        let env_tuple =
            ast::Expression::Tuple(try_vecmap(&lambda.captures, |capture| {
                match capture.transitive_capture_index {
                    Some(field_index) => {
                        let lambda_ctx = self.lambda_envs_stack.last().expect(
                            "Expected to find a parent closure environment, but found none",
                        );

                        let ident = Box::new(ast::Expression::Ident(lambda_ctx.env_ident.clone()));
                        Ok::<_, MonomorphizationError>(ast::Expression::ExtractTupleField(ident, field_index))
                    }
                    None => {
                        let ident = self.local_ident(&capture.ident)?.unwrap();
                        Ok(ast::Expression::Ident(ident))
                    }
                }
            })?);

        let expr_type = self.interner.id_type(expr);
        let env_typ = if let types::Type::Function(_, _, function_env_type) = expr_type {
            Self::convert_type(&function_env_type, location, self.interner)?
        } else {
            unreachable!("expected a Function type for a Lambda node")
        };

        let env_let_stmt = ast::Expression::Let(ast::Let {
            id: env_local_id,
            mutable: false,
            name: env_name.to_string(),
            expression: Box::new(env_tuple),
        });

        let location = None; // TODO: This should match the location of the lambda expression
        let mutable = true;
        let definition = Definition::Local(env_local_id);

        let env_ident = ast::Ident {
            location,
            mutable,
            definition,
            name: env_name.to_string(),
            typ: env_typ.clone(),
        };

        self.lambda_envs_stack
            .push(LambdaContext { env_ident: env_ident.clone(), captures: lambda.captures });
        let body = self.expr(lambda.body)?;
        self.lambda_envs_stack.pop();

        let lambda_fn_typ: ast::Type =
            ast::Type::Function(parameter_types, Box::new(ret_type), Box::new(env_typ.clone()));
        let lambda_fn = ast::Expression::Ident(ast::Ident {
            definition: Definition::Function(id),
            mutable: false,
            location: None, // TODO: This should match the location of the lambda expression
            name: name.clone(),
            typ: lambda_fn_typ.clone(),
        });

        let mut parameters = vec![];
        parameters.push((env_local_id, true, env_name.to_string(), env_typ.clone()));
        parameters.append(&mut converted_parameters);

        let unconstrained = false;
        let function = ast::Function {
            id,
            name,
            parameters,
            body,
            return_type,
            unconstrained,
            inline_type: InlineType::default(),
            func_sig: FunctionSignature::default(),
        };
        self.push_function(id, function);

        let lambda_value =
            ast::Expression::Tuple(vec![ast::Expression::Ident(env_ident), lambda_fn]);
        let block_local_id = self.next_local_id();
        let block_ident_name = "closure_variable";
        let block_let_stmt = ast::Expression::Let(ast::Let {
            id: block_local_id,
            mutable: false,
            name: block_ident_name.to_string(),
            expression: Box::new(ast::Expression::Block(vec![env_let_stmt, lambda_value])),
        });

        let closure_definition = Definition::Local(block_local_id);

        let closure_ident = ast::Expression::Ident(ast::Ident {
            location,
            mutable: false,
            definition: closure_definition,
            name: block_ident_name.to_string(),
            typ: ast::Type::Tuple(vec![env_typ, lambda_fn_typ]),
        });

        Ok((block_let_stmt, closure_ident))
    }

    /// Implements std::unsafe::zeroed by returning an appropriate zeroed
    /// ast literal or collection node for the given type. Note that for functions
    /// there is no obvious zeroed value so this should be considered unsafe to use.
    fn zeroed_value_of_type(
        &mut self,
        typ: &ast::Type,
        location: noirc_errors::Location,
    ) -> ast::Expression {
        match typ {
            ast::Type::Field | ast::Type::Integer(..) => {
                let typ = typ.clone();
                ast::Expression::Literal(ast::Literal::Integer(0_u128.into(), typ, location))
            }
            ast::Type::Bool => ast::Expression::Literal(ast::Literal::Bool(false)),
            ast::Type::Unit => ast::Expression::Literal(ast::Literal::Unit),
            ast::Type::Array(length, element_type) => {
                let element = self.zeroed_value_of_type(element_type.as_ref(), location);
                ast::Expression::Literal(ast::Literal::Array(ast::ArrayLiteral {
                    contents: vec![element; *length as usize],
                    typ: ast::Type::Array(*length, element_type.clone()),
                }))
            }
            ast::Type::String(length) => {
                ast::Expression::Literal(ast::Literal::Str("\0".repeat(*length as usize)))
            }
            ast::Type::FmtString(length, fields) => {
                let zeroed_tuple = self.zeroed_value_of_type(fields, location);
                let fields_len = match &zeroed_tuple {
                    ast::Expression::Tuple(fields) => fields.len() as u64,
                    _ => unreachable!("ICE: format string fields should be structured in a tuple, but got a {zeroed_tuple}"),
                };
                ast::Expression::Literal(ast::Literal::FmtStr(
                    "\0".repeat(*length as usize),
                    fields_len,
                    Box::new(zeroed_tuple),
                ))
            }
            ast::Type::Tuple(fields) => ast::Expression::Tuple(vecmap(fields, |field| {
                self.zeroed_value_of_type(field, location)
            })),
            ast::Type::Function(parameter_types, ret_type, env) => {
                self.create_zeroed_function(parameter_types, ret_type, env, location)
            }
            ast::Type::Slice(element_type) => {
                ast::Expression::Literal(ast::Literal::Array(ast::ArrayLiteral {
                    contents: vec![],
                    typ: ast::Type::Slice(element_type.clone()),
                }))
            }
            ast::Type::MutableReference(element) => {
                use crate::ast::UnaryOp::MutableReference;
                let rhs = Box::new(self.zeroed_value_of_type(element, location));
                let result_type = typ.clone();
                ast::Expression::Unary(ast::Unary {
                    rhs,
                    result_type,
                    operator: MutableReference,
                    location,
                })
            }
        }
    }

    // Creating a zeroed function value is almost always an error if it is used later,
    // Hence why std::unsafe::zeroed is unsafe.
    //
    // To avoid confusing later passes, we arbitrarily choose to construct a function
    // that satisfies the input type by discarding all its parameters and returning a
    // zeroed value of the result type.
    fn create_zeroed_function(
        &mut self,
        parameter_types: &[ast::Type],
        ret_type: &ast::Type,
        env_type: &ast::Type,
        location: noirc_errors::Location,
    ) -> ast::Expression {
        let lambda_name = "zeroed_lambda";

        let parameters = vecmap(parameter_types, |parameter_type| {
            (self.next_local_id(), false, "_".into(), parameter_type.clone())
        });

        let body = self.zeroed_value_of_type(ret_type, location);

        let id = self.next_function_id();
        let return_type = ret_type.clone();
        let name = lambda_name.to_owned();

        let unconstrained = false;
        let function = ast::Function {
            id,
            name,
            parameters,
            body,
            return_type,
            unconstrained,
            inline_type: InlineType::default(),
            func_sig: FunctionSignature::default(),
        };
        self.push_function(id, function);

        ast::Expression::Ident(ast::Ident {
            definition: Definition::Function(id),
            mutable: false,
            location: None,
            name: lambda_name.to_owned(),
            typ: ast::Type::Function(
                parameter_types.to_owned(),
                Box::new(ret_type.clone()),
                Box::new(env_type.clone()),
            ),
        })
    }

    /// Call an operator overloading method for the given operator.
    /// This function handles the special cases some operators have which don't map
    /// 1 to 1 onto their operator function. For example: != requires a negation on
    /// the result of its `eq` method, and the comparison operators each require a
    /// conversion from the `Ordering` result to a boolean.
    fn create_operator_impl_call(
        &self,
        func: ast::Expression,
        lhs: ast::Expression,
        operator: HirBinaryOp,
        rhs: ast::Expression,
        ret: Type,
        location: Location,
    ) -> Result<ast::Expression, MonomorphizationError> {
        let arguments = vec![lhs, rhs];
        let func = Box::new(func);
        let return_type = Self::convert_type(&ret, location, self.interner)?;

        let mut result =
            ast::Expression::Call(ast::Call { func, arguments, return_type, location });

        use crate::ast::BinaryOpKind::*;
        match operator.kind {
            // Negate the result of the == operation
            NotEqual => {
                result = ast::Expression::Unary(ast::Unary {
                    operator: UnaryOp::Not,
                    rhs: Box::new(result),
                    result_type: ast::Type::Bool,
                    location,
                });
            }
            // All the comparison operators require special handling since their `cmp` method
            // returns an `Ordering` rather than a boolean value.
            //
            // (a < b) => a.cmp(b) == Ordering::Less
            // (a <= b) => a.cmp(b) != Ordering::Greater
            // (a > b) => a.cmp(b) == Ordering::Greater
            // (a >= b) => a.cmp(b) != Ordering::Less
            Less | LessEqual | Greater | GreaterEqual => {
                // Comparing an Ordering directly to a field value in this way takes advantage
                // of the fact the Ordering struct contains a single Field type, and our SSA
                // pass will automatically unpack tuple values.
                let ordering_value = if matches!(operator.kind, Less | GreaterEqual) {
                    FieldElement::zero() // Ordering::Less
                } else {
                    2u128.into() // Ordering::Greater
                };

                let operator =
                    if matches!(operator.kind, Less | Greater) { Equal } else { NotEqual };

                let int_value = ast::Literal::Integer(ordering_value, ast::Type::Field, location);
                let rhs = Box::new(ast::Expression::Literal(int_value));
                let lhs = Box::new(ast::Expression::ExtractTupleField(Box::new(result), 0));

                result = ast::Expression::Binary(ast::Binary { lhs, operator, rhs, location });
            }
            _ => (),
        }

        Ok(result)
    }

    /// Call sites are instantiated against the trait method, but when an impl is later selected,
    /// the corresponding method in the impl will have a different set of generics. `perform_impl_bindings`
    /// is needed to apply the generics from the trait method to the impl method. Without this,
    /// static method references to generic impls (e.g. `Eq::eq` for `[T; N]`) will fail to re-apply
    /// the correct type bindings during monomorphization.
    fn perform_impl_bindings(
        &mut self,
        trait_method: Option<TraitMethodId>,
        impl_method: node_interner::FuncId,
    ) -> TypeBindings {
        let mut bindings = TypeBindings::new();

        if let Some(trait_method) = trait_method {
            let the_trait = self.interner.get_trait(trait_method.trait_id);

            let trait_method_type = the_trait.methods[trait_method.method_index].typ.as_monotype();

            // Make each NamedGeneric in this type bindable by replacing it with a TypeVariable
            // with the same internal id and binding.
            let (generics, impl_method_type) =
                self.interner.function_meta(&impl_method).typ.unwrap_forall();

            let replace_type_variable = |var: &TypeVariable| {
                (var.id(), (var.clone(), Type::TypeVariable(var.clone(), TypeVariableKind::Normal)))
            };

            // Replace each NamedGeneric with a TypeVariable containing the same internal type variable
            let type_bindings = generics.iter().map(replace_type_variable).collect();
            let impl_method_type = impl_method_type.force_substitute(&type_bindings);

            trait_method_type.try_unify(&impl_method_type, &mut bindings, &self.interner.arith_constraints).unwrap_or_else(|_| {
                unreachable!("Impl method type {} does not unify with trait method type {} during monomorphization", impl_method_type, trait_method_type)
            });

            perform_instantiation_bindings(&bindings);
        }

        bindings
    }

    /// Validate and consume all of the `ArithConstraints``
    fn validate_arith_constraints(&mut self) -> Result<(), MonomorphizationError> {
        // TODO: cleanup
        // let arith_constraints = std::mem::replace(&mut self.interner.arith_constraints.borrow_mut(), vec![].into());
        let arith_constraints = self.interner.arith_constraints.replace(vec![].into());
        dbg!("validate_arith_constraints running..", &arith_constraints);
        dbg!("validate_arith_constraints ok?", &self.interner.arith_constraints);

        for arith_constraint in arith_constraints {
            // TODO: cleanup
            dbg!("validate_arith_constraints for loop.. ({:?})", &arith_constraint);
            arith_constraint.validate(self.interner)?
        }
        Ok(())
    }
}

fn unwrap_tuple_type(typ: &HirType) -> Vec<HirType> {
    match typ.follow_bindings() {
        HirType::Tuple(fields) => fields.clone(),
        other => unreachable!("unwrap_tuple_type: expected tuple, found {:?}", other),
    }
}

fn unwrap_struct_type(typ: &HirType) -> Vec<(String, HirType)> {
    match typ.follow_bindings() {
        HirType::Struct(def, args) => def.borrow().get_fields(&args),
        other => unreachable!("unwrap_struct_type: expected struct, found {:?}", other),
    }
}

fn perform_instantiation_bindings(bindings: &TypeBindings) {
    for (var, binding) in bindings.values() {
        var.force_bind(binding.clone());
    }
}

fn undo_instantiation_bindings(bindings: TypeBindings) {
    for (id, (var, _)) in bindings {
        var.unbind(id);
    }
}<|MERGE_RESOLUTION|>--- conflicted
+++ resolved
@@ -858,10 +858,6 @@
                 let mutable = definition.mutable;
                 let location = Some(ident.location);
                 let name = definition.name.clone();
-<<<<<<< HEAD
-                let definition = self.lookup_function(*func_id, expr_id, &typ, None);
-                let typ = Self::convert_type(&typ, ident.location, self.interner)?;
-=======
                 let definition = self.lookup_function(
                     *func_id,
                     expr_id,
@@ -869,8 +865,7 @@
                     generics.unwrap_or_default(),
                     None,
                 );
-                let typ = Self::convert_type(&typ, ident.location)?;
->>>>>>> 8ae3d751
+                let typ = Self::convert_type(&typ, ident.location, self.interner)?;
                 let ident = ast::Ident { location, mutable, definition, name, typ: typ.clone() };
                 let ident_expression = ast::Expression::Ident(ident);
                 if self.is_function_closure_type(&typ) {
