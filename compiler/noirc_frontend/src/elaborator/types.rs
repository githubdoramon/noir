--- conflicted
+++ resolved
@@ -5,15 +5,10 @@
 use noirc_errors::{Location, Span};
 
 use crate::{
-<<<<<<< HEAD
     ast::{
         BinaryOpKind, Ident, IntegerBitSize, UnresolvedGeneric, UnresolvedGenerics,
         UnresolvedTraitConstraint, UnresolvedTypeExpression,
     }, hir::{
-=======
-    ast::{BinaryOpKind, IntegerBitSize, UnresolvedGenerics, UnresolvedTypeExpression},
-    hir::{
->>>>>>> 2e543b40
         comptime::{Interpreter, Value},
         def_collector::dc_crate::CompilationError,
         def_map::ModuleDefId,
@@ -429,7 +424,7 @@
         }
 
         for constraint in self.trait_bounds.clone() {
-            if let Type::NamedGeneric(_, name) = &constraint.typ {
+            if let Type::NamedGeneric(_, name, _) = &constraint.typ {
                 // if `path` is `T::method_name`, we're looking for constraint of the form `T: SomeTrait`
                 if path.segments[0].0.contents != name.as_str() {
                     continue;
@@ -439,32 +434,23 @@
                 if let Some(method) =
                     the_trait.find_method(path.segments.last().unwrap().0.contents.as_str())
                 {
-<<<<<<< HEAD
-                    let the_trait = self.interner.get_trait(trait_id);
-                    if let Some(method) =
-                        the_trait.find_method(path.segments.last().unwrap().0.contents.as_str())
-                    {
-                        // Make sure that we are resolving the correct type kind for the trait generics
-                        let resolved_generics = &the_trait.generics;
-                        assert_eq!(resolved_generics.len(), trait_bound.trait_generics.len());
-                        let trait_generics = vecmap(resolved_generics.clone().iter().zip(&trait_bound.trait_generics), |(resolved_generic, typ)| {
-                            let typ = typ.clone();
-                            if resolved_generic.is_numeric_generic {
-                                self.resolve_numeric_type(typ)
-                            } else { 
-                                self.resolve_type(typ)
-                            }
-                        });
-                        let constraint = TraitConstraint {
-                            trait_id,
-                            typ: self.resolve_type(typ.clone()),
-                            trait_generics,
-                        };
-                        return Some((method, constraint, true));
-                    }
-=======
+                    // // Make sure that we are resolving the correct type kind for the trait generics
+                    // let resolved_generics = &the_trait.generics;
+                    // assert_eq!(resolved_generics.len(), trait_bound.trait_generics.len());
+                    // let trait_generics = vecmap(resolved_generics.clone().iter().zip(&constraint.trait_generics), |(resolved_generic, typ)| {
+                    //     let typ = typ.clone();
+                    //     if resolved_generic.is_numeric_generic {
+                    //         self.resolve_numeric_type(typ)
+                    //     } else { 
+                    //         self.resolve_type(typ)
+                    //     }
+                    // });
+                    // let constraint = TraitConstraint {
+                    //     trait_id: constraint.trait_id,
+                    //     typ: self.resolve_type(constraint.typ),
+                    //     trait_generics,
+                    // };
                     return Some((method, constraint, true));
->>>>>>> 2e543b40
                 }
             }
         }
