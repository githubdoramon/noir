--- conflicted
+++ resolved
@@ -1234,21 +1234,7 @@
 
             trait_impl.resolved_trait_generics = trait_generics;
 
-            // This is resolving TxRequest in id 171 sometimes instead of 45 which doesn't happen
-            // in the resolver.
             let self_type = self.resolve_type(unresolved_type.clone());
-<<<<<<< HEAD
-
-            if self_type == Type::Error {
-                let map = &self.def_maps[&self.crate_id];
-                let m = &map.modules[self.local_module.0];
-
-                let path = map.get_module_path(self.local_module.0, m.parent);
-                panic!("{} resolved to Type::Error in module {}", unresolved_type, path);
-            }
-
-=======
->>>>>>> fde432aa
             self.self_type = Some(self_type.clone());
             trait_impl.methods.self_type = Some(self_type);
 
