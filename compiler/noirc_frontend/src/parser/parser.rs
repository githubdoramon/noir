//! This file contains the bulk of the implementation of noir's parser.
//!
//! Noir's parser is built off the [chumsky library](https://docs.rs/chumsky/latest/chumsky/)
//! for parser combinators. In this technique, parsers are built from smaller parsers that
//! parse e.g. only a single token. Then there are functions which can combine multiple
//! parsers together to create a larger one. These functions are called parser combinators.
//! For example, `a.then(b)` combines two parsers a and b and returns one that parses a
//! then parses b and fails if either fails. Other combinators like `a.or(b)` exist as well
//! and are used extensively. Note that these form a PEG grammar so if there are multiple
//! options as in `a.or(b)` the first matching parse will be chosen.
//!
//! Noir's grammar is not formally specified but can be estimated by inspecting each function.
//! For example, a function `f` parsing `choice((a, b, c))` can be roughly translated to
//! BNF as `f: a | b | c`.
//!
//! Occasionally there will also be recovery strategies present, either via `recover_via(Parser)`
//! or `recover_with(Strategy)`. The difference between the two functions isn't quite so important,
//! but both allow the parser to recover from a parsing error, log the error, and return an error
//! expression instead. These are used to parse cases such as `fn foo( { }` where we know the user
//! meant to write a function and thus we should log the error and return a function with no parameters,
//! rather than failing to parse a function and trying to subsequently parse a struct. Generally using
//! recovery strategies improves parser errors but using them incorrectly can be problematic since they
//! prevent other parsers from being tried afterward since there is no longer an error. Thus, they should
//! be limited to cases like the above `fn` example where it is clear we shouldn't back out of the
//! current parser to try alternative parsers in a `choice` expression.
use self::primitives::{keyword, mutable_reference, variable};
use self::types::{generic_type_args, maybe_comp_time, parse_type};

use super::{
    foldl_with_span, labels::ParsingRuleLabel, parameter_name_recovery, parameter_recovery,
    parenthesized, then_commit, then_commit_ignore, top_level_statement_recovery, ExprParser,
    NoirParser, ParsedModule, ParsedSubModule, ParserError, ParserErrorReason, Precedence,
    TopLevelStatement,
};
use super::{spanned, Item, ItemKind};
use crate::ast::{
    BinaryOp, BinaryOpKind, BlockExpression, ForLoopStatement, ForRange, Ident, IfExpression,
    InfixExpression, LValue, Literal, ModuleDeclaration, NoirTypeAlias, Param, Path, Pattern,
    Recoverable, Statement, TraitBound, TypeImpl, UnaryRhsMemberAccess, UnaryRhsMethodCall,
    UnresolvedTraitConstraint, UseTree, UseTreeKind, Visibility,
};
use crate::ast::{
    Expression, ExpressionKind, LetStatement, StatementKind, UnresolvedType, UnresolvedTypeData,
};
use crate::lexer::{lexer::from_spanned_token_result, Lexer};
use crate::parser::{force, ignore_then_commit, statement_recovery};
use crate::token::{Keyword, Token, TokenKind};

use chumsky::prelude::*;
use iter_extended::vecmap;
use lalrpop_util::lalrpop_mod;
use noirc_errors::{Span, Spanned};

mod assertion;
mod attributes;
mod function;
mod lambdas;
mod literals;
mod path;
mod primitives;
mod structs;
mod traits;
mod types;

// synthesized by LALRPOP
lalrpop_mod!(pub noir_parser);

#[cfg(test)]
mod test_helpers;

use literals::literal;
use path::{maybe_empty_path, path};
use primitives::{dereference, ident, negation, not, nothing, right_shift_operator, token_kind};

/// Entry function for the parser - also handles lexing internally.
///
/// Given a source_program string, return the ParsedModule Ast representation
/// of the program along with any parsing errors encountered. If the parsing errors
/// Vec is non-empty, there may be Error nodes in the Ast to fill in the gaps that
/// failed to parse. Otherwise the Ast is guaranteed to have 0 Error nodes.
pub fn parse_program(source_program: &str) -> (ParsedModule, Vec<ParserError>) {
    let (tokens, lexing_errors) = Lexer::lex(source_program);
    let (module, mut parsing_errors) = program().parse_recovery_verbose(tokens);

    parsing_errors.extend(lexing_errors.into_iter().map(Into::into));
    let parsed_module = module.unwrap_or(ParsedModule { items: vec![] });

    if cfg!(feature = "experimental_parser") {
        for parsed_item in &parsed_module.items {
            if lalrpop_parser_supports_kind(&parsed_item.kind) {
                match &parsed_item.kind {
                    ItemKind::Import(parsed_use_tree) => {
                        prototype_parse_use_tree(Some(parsed_use_tree), source_program);
                    }
                    // other kinds prevented by lalrpop_parser_supports_kind
                    _ => unreachable!(),
                }
            }
        }
    }
    (parsed_module, parsing_errors)
}

fn prototype_parse_use_tree(expected_use_tree_opt: Option<&UseTree>, input: &str) {
    // TODO(https://github.com/noir-lang/noir/issues/4777): currently skipping
    // recursive use trees, e.g. "use std::{foo, bar}"
    if input.contains('{') {
        return;
    }

    let mut lexer = Lexer::new(input);
    lexer = lexer.skip_whitespaces(false);
    let mut errors = Vec::new();

    // NOTE: this is a hack to get the references working
    // => this likely means that we'll want to propagate the <'input> lifetime further into Token
    let lexer_result = lexer.collect::<Vec<_>>();
    let referenced_lexer_result = lexer_result.iter().map(from_spanned_token_result);

    let calculated = noir_parser::TopLevelStatementParser::new().parse(
        input,
        &mut errors,
        referenced_lexer_result,
    );

    if let Some(expected_use_tree) = expected_use_tree_opt {
        assert!(
            calculated.is_ok(),
            "calculated not Ok(_): {:?}\n\nlexer: {:?}\n\ninput: {:?}",
            calculated,
            lexer_result,
            input
        );

        match calculated.unwrap() {
            TopLevelStatement::Import(parsed_use_tree) => {
                assert_eq!(expected_use_tree, &parsed_use_tree);
            }
            unexpected_calculated => {
                panic!(
                    "expected a TopLevelStatement::Import, but found: {:?}",
                    unexpected_calculated
                )
            }
        }
    } else {
        assert!(
            calculated.is_err(),
            "calculated not Err(_): {:?}\n\nlexer: {:?}\n\ninput: {:?}",
            calculated,
            lexer_result,
            input
        );
    }
}

fn lalrpop_parser_supports_kind(kind: &ItemKind) -> bool {
    matches!(kind, ItemKind::Import(_))
}

/// program: module EOF
fn program() -> impl NoirParser<ParsedModule> {
    module().then_ignore(just(Token::EOF))
}

/// module: top_level_statement module
///       | %empty
fn module() -> impl NoirParser<ParsedModule> {
    recursive(|module_parser| {
        empty()
            .to(ParsedModule::default())
            .then(spanned(top_level_statement(module_parser)).repeated())
            .foldl(|mut program, (statement, span)| {
                let mut push_item = |kind| program.items.push(Item { kind, span });

                match statement {
                    TopLevelStatement::Function(f) => push_item(ItemKind::Function(f)),
                    TopLevelStatement::Module(m) => push_item(ItemKind::ModuleDecl(m)),
                    TopLevelStatement::Import(i) => push_item(ItemKind::Import(i)),
                    TopLevelStatement::Struct(s) => push_item(ItemKind::Struct(s)),
                    TopLevelStatement::Trait(t) => push_item(ItemKind::Trait(t)),
                    TopLevelStatement::TraitImpl(t) => push_item(ItemKind::TraitImpl(t)),
                    TopLevelStatement::Impl(i) => push_item(ItemKind::Impl(i)),
                    TopLevelStatement::TypeAlias(t) => push_item(ItemKind::TypeAlias(t)),
                    TopLevelStatement::SubModule(s) => push_item(ItemKind::Submodules(s)),
                    TopLevelStatement::Global(c) => push_item(ItemKind::Global(c)),
                    TopLevelStatement::Error => (),
                }
                program
            })
    })
}

/// top_level_statement: function_definition
///                    | struct_definition
///                    | trait_definition
///                    | implementation
///                    | submodule
///                    | module_declaration
///                    | use_statement
///                    | global_declaration
fn top_level_statement(
    module_parser: impl NoirParser<ParsedModule>,
) -> impl NoirParser<TopLevelStatement> {
    choice((
        function::function_definition(false).map(TopLevelStatement::Function),
        structs::struct_definition(),
        traits::trait_definition(),
        traits::trait_implementation(),
        implementation(),
        type_alias_definition().then_ignore(force(just(Token::Semicolon))),
        submodule(module_parser.clone()),
        contract(module_parser),
        module_declaration().then_ignore(force(just(Token::Semicolon))),
        use_statement().then_ignore(force(just(Token::Semicolon))),
        global_declaration().then_ignore(force(just(Token::Semicolon))),
    ))
    .recover_via(top_level_statement_recovery())
}

/// Parses a non-trait implementation, adding a set of methods to a type.
///
/// implementation: 'impl' generics type '{' function_definition ... '}'
fn implementation() -> impl NoirParser<TopLevelStatement> {
    keyword(Keyword::Impl)
        .ignore_then(function::generics())
        .then(parse_type().map_with_span(|typ, span| (typ, span)))
        .then_ignore(just(Token::LeftBrace))
        .then(spanned(function::function_definition(true)).repeated())
        .then_ignore(just(Token::RightBrace))
        .map(|((generics, (object_type, type_span)), methods)| {
            TopLevelStatement::Impl(TypeImpl { generics, object_type, type_span, methods })
        })
}

/// global_declaration: 'global' ident global_type_annotation '=' literal
fn global_declaration() -> impl NoirParser<TopLevelStatement> {
    let p = attributes::attributes()
        .then(maybe_comp_time())
        .then(spanned(keyword(Keyword::Mut)).or_not())
        .then_ignore(keyword(Keyword::Global).labelled(ParsingRuleLabel::Global))
        .then(ident().map(Pattern::Identifier));

    let p = then_commit(p, optional_type_annotation());
    let p = then_commit_ignore(p, just(Token::Assign));
    let p = then_commit(p, expression());
    p.validate(
        |(((((attributes, comptime), mutable), mut pattern), r#type), expression), span, emit| {
            let global_attributes =
                attributes::validate_secondary_attributes(attributes, span, emit);

            // Only comptime globals are allowed to be mutable, but we always parse the `mut`
            // and throw the error in name resolution.
            if let Some((_, mut_span)) = mutable {
                let span = mut_span.merge(pattern.span());
                pattern = Pattern::Mutable(Box::new(pattern), span, false);
            }
            LetStatement { pattern, r#type, comptime, expression, attributes: global_attributes }
        },
    )
    .map(TopLevelStatement::Global)
}

/// submodule: 'mod' ident '{' module '}'
fn submodule(module_parser: impl NoirParser<ParsedModule>) -> impl NoirParser<TopLevelStatement> {
    keyword(Keyword::Mod)
        .ignore_then(ident())
        .then_ignore(just(Token::LeftBrace))
        .then(module_parser)
        .then_ignore(just(Token::RightBrace))
        .map(|(name, contents)| {
            TopLevelStatement::SubModule(ParsedSubModule { name, contents, is_contract: false })
        })
}

/// contract: 'contract' ident '{' module '}'
fn contract(module_parser: impl NoirParser<ParsedModule>) -> impl NoirParser<TopLevelStatement> {
    keyword(Keyword::Contract)
        .ignore_then(ident())
        .then_ignore(just(Token::LeftBrace))
        .then(module_parser)
        .then_ignore(just(Token::RightBrace))
        .map(|(name, contents)| {
            TopLevelStatement::SubModule(ParsedSubModule { name, contents, is_contract: true })
        })
}

fn type_alias_definition() -> impl NoirParser<TopLevelStatement> {
    use self::Keyword::Type;

    let p = ignore_then_commit(keyword(Type), ident());
    let p = then_commit(p, function::generics());
    let p = then_commit_ignore(p, just(Token::Assign));
    let p = then_commit(p, parse_type());

    p.map_with_span(|((name, generics), typ), span| {
        TopLevelStatement::TypeAlias(NoirTypeAlias { name, generics, typ, span })
    })
}

fn self_parameter() -> impl NoirParser<Param> {
    let mut_ref_pattern = just(Token::Ampersand).then_ignore(keyword(Keyword::Mut));
    let mut_pattern = keyword(Keyword::Mut);

    mut_ref_pattern
        .or(mut_pattern)
        .map_with_span(|token, span| (token, span))
        .or_not()
        .then(filter_map(move |span, found: Token| match found {
            Token::Ident(ref word) if word == "self" => Ok(span),
            _ => Err(ParserError::expected_label(ParsingRuleLabel::Parameter, found, span)),
        }))
        .map(|(pattern_keyword, ident_span)| {
            let ident = Ident::new("self".to_string(), ident_span);
            let path = Path::from_single("Self".to_owned(), ident_span);
            let mut self_type = UnresolvedTypeData::Named(path, vec![], true).with_span(ident_span);
            let mut pattern = Pattern::Identifier(ident);

            match pattern_keyword {
                Some((Token::Ampersand, _)) => {
                    self_type = UnresolvedTypeData::MutableReference(Box::new(self_type))
                        .with_span(ident_span);
                }
                Some((Token::Keyword(_), span)) => {
                    pattern = Pattern::Mutable(Box::new(pattern), span.merge(ident_span), true);
                }
                _ => (),
            }

            Param { span: pattern.span(), pattern, typ: self_type, visibility: Visibility::Private }
        })
}

/// Function declaration parameters differ from other parameters in that parameter
/// patterns are not allowed in declarations. All parameters must be identifiers.
fn function_declaration_parameters() -> impl NoirParser<Vec<(Ident, UnresolvedType)>> {
    let typ = parse_type().recover_via(parameter_recovery());
    let typ = just(Token::Colon).ignore_then(typ);

    let full_parameter = ident().recover_via(parameter_name_recovery()).then(typ);
    let self_parameter = self_parameter().validate(|param, span, emit| {
        match param.pattern {
            Pattern::Identifier(ident) => (ident, param.typ),
            other => {
                emit(ParserError::with_reason(
                    ParserErrorReason::PatternInTraitFunctionParameter,
                    span,
                ));
                // into_ident panics on tuple or struct patterns but should be fine to call here
                // since the `self` parser can only parse `self`, `mut self` or `&mut self`.
                (other.into_ident(), param.typ)
            }
        }
    });

    let parameter = full_parameter.or(self_parameter);

    parameter
        .separated_by(just(Token::Comma))
        .allow_trailing()
        .labelled(ParsingRuleLabel::Parameter)
}

fn where_clause() -> impl NoirParser<Vec<UnresolvedTraitConstraint>> {
    struct MultiTraitConstraint {
        typ: UnresolvedType,
        trait_bounds: Vec<TraitBound>,
    }

    let constraints = parse_type()
        .then_ignore(just(Token::Colon))
        .then(trait_bounds())
        .map(|(typ, trait_bounds)| MultiTraitConstraint { typ, trait_bounds });

    keyword(Keyword::Where)
        .ignore_then(constraints.separated_by(just(Token::Comma)))
        .or_not()
        .map(|option| option.unwrap_or_default())
        .map(|x: Vec<MultiTraitConstraint>| {
            let mut result: Vec<UnresolvedTraitConstraint> = Vec::new();
            for constraint in x {
                for bound in constraint.trait_bounds {
                    result.push(UnresolvedTraitConstraint {
                        typ: constraint.typ.clone(),
                        trait_bound: bound,
                    });
                }
            }
            result
        })
}

fn trait_bounds() -> impl NoirParser<Vec<TraitBound>> {
    trait_bound().separated_by(just(Token::Plus)).at_least(1).allow_trailing()
}

fn trait_bound() -> impl NoirParser<TraitBound> {
    path().then(generic_type_args(parse_type())).map(|(trait_path, trait_generics)| TraitBound {
        trait_path,
        trait_generics,
        trait_id: None,
    })
}

fn block_expr<'a>(
    statement: impl NoirParser<StatementKind> + 'a,
) -> impl NoirParser<Expression> + 'a {
    block(statement).map(ExpressionKind::Block).map_with_span(Expression::new)
}

fn block<'a>(
    statement: impl NoirParser<StatementKind> + 'a,
) -> impl NoirParser<BlockExpression> + 'a {
    use Token::*;
    statement
        .recover_via(statement_recovery())
        .then(just(Semicolon).or_not().map_with_span(|s, span| (s, span)))
        .map_with_span(|(kind, rest), span| (Statement { kind, span }, rest))
        .repeated()
        .validate(check_statements_require_semicolon)
        .delimited_by(just(LeftBrace), just(RightBrace))
        .recover_with(nested_delimiters(
            LeftBrace,
            RightBrace,
            [(LeftParen, RightParen), (LeftBracket, RightBracket)],
            |span| vec![Statement { kind: StatementKind::Error, span }],
        ))
        .map(|statements| BlockExpression { statements })
}

fn check_statements_require_semicolon(
    statements: Vec<(Statement, (Option<Token>, Span))>,
    _span: Span,
    emit: &mut dyn FnMut(ParserError),
) -> Vec<Statement> {
    let last = statements.len().saturating_sub(1);
    let iter = statements.into_iter().enumerate();
    vecmap(iter, |(i, (statement, (semicolon, span)))| {
        statement.add_semicolon(semicolon, span, i == last, emit)
    })
}

/// Parse an optional ': type'
fn optional_type_annotation<'a>() -> impl NoirParser<UnresolvedType> + 'a {
    ignore_then_commit(just(Token::Colon), parse_type())
        .or_not()
        .map(|r#type| r#type.unwrap_or_else(UnresolvedType::unspecified))
}

fn module_declaration() -> impl NoirParser<TopLevelStatement> {
    keyword(Keyword::Mod)
        .ignore_then(ident())
        .map(|ident| TopLevelStatement::Module(ModuleDeclaration { ident }))
}

fn use_statement() -> impl NoirParser<TopLevelStatement> {
    keyword(Keyword::Use).ignore_then(use_tree()).map(TopLevelStatement::Import)
}

fn rename() -> impl NoirParser<Option<Ident>> {
    ignore_then_commit(keyword(Keyword::As), ident()).or_not()
}

fn use_tree() -> impl NoirParser<UseTree> {
    recursive(|use_tree| {
        let simple = path().then(rename()).map(|(mut prefix, alias)| {
            let ident = prefix.pop();
            UseTree { prefix, kind: UseTreeKind::Path(ident, alias) }
        });

        let list = {
            let prefix = maybe_empty_path().then_ignore(just(Token::DoubleColon));
            let tree = use_tree
                .separated_by(just(Token::Comma))
                .allow_trailing()
                .delimited_by(just(Token::LeftBrace), just(Token::RightBrace))
                .map(UseTreeKind::List);

            prefix.then(tree).map(|(prefix, kind)| UseTree { prefix, kind })
        };

        choice((list, simple))
    })
}

fn statement<'a, P, P2>(
    expr_parser: P,
    expr_no_constructors: P2,
) -> impl NoirParser<StatementKind> + 'a
where
    P: ExprParser + 'a,
    P2: ExprParser + 'a,
{
    recursive(|statement| {
        choice((
            assertion::constrain(expr_parser.clone()),
            assertion::assertion(expr_parser.clone()),
            assertion::assertion_eq(expr_parser.clone()),
            declaration(expr_parser.clone()),
            assignment(expr_parser.clone()),
            for_loop(expr_no_constructors.clone(), statement.clone()),
            break_statement(),
            continue_statement(),
            return_statement(expr_parser.clone()),
            comptime_statement(expr_parser.clone(), expr_no_constructors, statement),
            expr_parser.map(StatementKind::Expression),
        ))
    })
}

fn fresh_statement() -> impl NoirParser<StatementKind> {
    statement(expression(), expression_no_constructors(expression()))
}

fn break_statement() -> impl NoirParser<StatementKind> {
    keyword(Keyword::Break).to(StatementKind::Break)
}

fn continue_statement() -> impl NoirParser<StatementKind> {
    keyword(Keyword::Continue).to(StatementKind::Continue)
}

fn comptime_statement<'a, P1, P2, S>(
    expr: P1,
    expr_no_constructors: P2,
    statement: S,
) -> impl NoirParser<StatementKind> + 'a
where
    P1: ExprParser + 'a,
    P2: ExprParser + 'a,
    S: NoirParser<StatementKind> + 'a,
{
    let comptime_statement = choice((
        declaration(expr),
        for_loop(expr_no_constructors, statement.clone()),
        block(statement).map_with_span(|block, span| {
            StatementKind::Expression(Expression::new(ExpressionKind::Block(block), span))
        }),
    ))
    .map_with_span(|kind, span| Box::new(Statement { kind, span }));

    keyword(Keyword::Comptime).ignore_then(comptime_statement).map(StatementKind::Comptime)
}

/// Comptime in an expression position only accepts entire blocks
fn comptime_expr<'a, S>(statement: S) -> impl NoirParser<ExpressionKind> + 'a
where
    S: NoirParser<StatementKind> + 'a,
{
    keyword(Keyword::Comptime)
        .ignore_then(spanned(block(statement)))
        .map(|(block, span)| ExpressionKind::Comptime(block, span))
}

fn declaration<'a, P>(expr_parser: P) -> impl NoirParser<StatementKind> + 'a
where
    P: ExprParser + 'a,
{
    let p =
        ignore_then_commit(keyword(Keyword::Let).labelled(ParsingRuleLabel::Statement), pattern());
    let p = p.then(optional_type_annotation());
    let p = then_commit_ignore(p, just(Token::Assign));
    let p = then_commit(p, expr_parser);
    p.map(StatementKind::new_let)
}

fn pattern() -> impl NoirParser<Pattern> {
    recursive(|pattern| {
        let ident_pattern = ident().map(Pattern::Identifier).map_err(|mut error| {
            if matches!(error.found(), Token::IntType(..)) {
                error = ParserError::with_reason(
                    ParserErrorReason::ExpectedPatternButFoundType(error.found().clone()),
                    error.span(),
                );
            }

            error
        });

        let mut_pattern = keyword(Keyword::Mut)
            .ignore_then(pattern.clone())
            .map_with_span(|inner, span| Pattern::Mutable(Box::new(inner), span, false));

        let short_field = ident().map(|name| (name.clone(), Pattern::Identifier(name)));
        let long_field = ident().then_ignore(just(Token::Colon)).then(pattern.clone());

        let struct_pattern_fields = long_field
            .or(short_field)
            .separated_by(just(Token::Comma))
            .delimited_by(just(Token::LeftBrace), just(Token::RightBrace));

        let struct_pattern = path()
            .then(struct_pattern_fields)
            .map_with_span(|(typename, fields), span| Pattern::Struct(typename, fields, span));

        let tuple_pattern = pattern
            .separated_by(just(Token::Comma))
            .delimited_by(just(Token::LeftParen), just(Token::RightParen))
            .map_with_span(Pattern::Tuple);

        choice((mut_pattern, tuple_pattern, struct_pattern, ident_pattern))
    })
    .labelled(ParsingRuleLabel::Pattern)
}

fn assignment<'a, P>(expr_parser: P) -> impl NoirParser<StatementKind> + 'a
where
    P: ExprParser + 'a,
{
    let fallible =
        lvalue(expr_parser.clone()).then(assign_operator()).labelled(ParsingRuleLabel::Statement);

    then_commit(fallible, expr_parser).map_with_span(
        |((identifier, operator), expression), span| {
            StatementKind::assign(identifier, operator, expression, span)
        },
    )
}

/// Parse an assignment operator `=` optionally prefixed by a binary operator for a combined
/// assign statement shorthand. Notably, this must handle a few corner cases with how `>>` is
/// lexed as two separate greater-than operators rather than a single right-shift.
fn assign_operator() -> impl NoirParser<Token> {
    let shorthand_operators = Token::assign_shorthand_operators();
    // We need to explicitly check for right_shift here since it is actually
    // two separate greater-than operators.
    let shorthand_operators = right_shift_operator().or(one_of(shorthand_operators));
    let shorthand_syntax = shorthand_operators.then_ignore(just(Token::Assign));

    // Since >> is lexed as two separate "greater-than"s, >>= is lexed as > >=, so
    // we need to account for that case here as well.
    let right_shift_fix =
        just(Token::Greater).then(just(Token::GreaterEqual)).to(Token::ShiftRight);

    let shorthand_syntax = shorthand_syntax.or(right_shift_fix);
    just(Token::Assign).or(shorthand_syntax)
}

enum LValueRhs {
    MemberAccess(Ident, Span),
    Index(Expression, Span),
}

fn lvalue<'a, P>(expr_parser: P) -> impl NoirParser<LValue> + 'a
where
    P: ExprParser + 'a,
{
    recursive(|lvalue| {
        let l_ident = ident().map(LValue::Ident);

        let dereferences = just(Token::Star)
            .ignore_then(lvalue.clone())
            .map_with_span(|lvalue, span| LValue::Dereference(Box::new(lvalue), span));

        let parenthesized = lvalue.delimited_by(just(Token::LeftParen), just(Token::RightParen));

        let term = choice((parenthesized, dereferences, l_ident));

        let l_member_rhs =
            just(Token::Dot).ignore_then(field_name()).map_with_span(LValueRhs::MemberAccess);

        let l_index = expr_parser
            .delimited_by(just(Token::LeftBracket), just(Token::RightBracket))
            .map_with_span(LValueRhs::Index);

        term.then(l_member_rhs.or(l_index).repeated()).foldl(|lvalue, rhs| match rhs {
            LValueRhs::MemberAccess(field_name, span) => {
                let span = lvalue.span().merge(span);
                LValue::MemberAccess { object: Box::new(lvalue), field_name, span }
            }
            LValueRhs::Index(index, span) => {
                let span = lvalue.span().merge(span);
                LValue::Index { array: Box::new(lvalue), index, span }
            }
        })
    })
}

fn optional_visibility() -> impl NoirParser<Visibility> {
    keyword(Keyword::Pub)
        .or(keyword(Keyword::CallData))
        .or(keyword(Keyword::ReturnData))
        .or_not()
        .map(|opt| match opt {
            Some(Token::Keyword(Keyword::Pub)) => Visibility::Public,
            Some(Token::Keyword(Keyword::CallData)) | Some(Token::Keyword(Keyword::ReturnData)) => {
                Visibility::DataBus
            }
            None => Visibility::Private,
            _ => unreachable!("unexpected token found"),
        })
}

<<<<<<< HEAD
fn maybe_comp_time() -> impl NoirParser<bool> {
    keyword(Keyword::Comptime).or_not().validate(|opt, span, emit| {
        if opt.is_some() {
            emit(ParserError::with_reason(
                ParserErrorReason::ExperimentalFeature("Comptime values"),
                span,
            ));
        }
        opt.is_some()
    })
}

fn field_type() -> impl NoirParser<UnresolvedType> {
    keyword(Keyword::Field)
        .map_with_span(|_, span| UnresolvedTypeData::FieldElement.with_span(span))
}

fn bool_type() -> impl NoirParser<UnresolvedType> {
    keyword(Keyword::Bool).map_with_span(|_, span| UnresolvedTypeData::Bool.with_span(span))
}

fn string_type() -> impl NoirParser<UnresolvedType> {
    keyword(Keyword::String)
        .ignore_then(type_expression().delimited_by(just(Token::Less), just(Token::Greater)))
        .map_with_span(|expr, span| UnresolvedTypeData::String(expr).with_span(span))
}

fn format_string_type<'a>(
    type_parser: impl NoirParser<UnresolvedType> + 'a,
) -> impl NoirParser<UnresolvedType> + 'a {
    keyword(Keyword::FormatString)
        .ignore_then(
            type_expression()
                .then_ignore(just(Token::Comma))
                .then(type_parser)
                .delimited_by(just(Token::Less), just(Token::Greater)),
        )
        .map_with_span(|(size, fields), span| {
            UnresolvedTypeData::FormatString(size, Box::new(fields)).with_span(span)
        })
}

fn int_type() -> impl NoirParser<UnresolvedType> {
    filter_map(|span, token: Token| match token {
        Token::IntType(int_type) => Ok(int_type),
        unexpected => {
            Err(ParserError::expected_label(ParsingRuleLabel::IntegerType, unexpected, span))
        }
    })
    .validate(|token, span, emit| {
        UnresolvedTypeData::from_int_token(token).map(|data| data.with_span(span)).unwrap_or_else(
            |err| {
                emit(ParserError::with_reason(ParserErrorReason::InvalidBitSize(err.0), span));
                UnresolvedType::error(span)
            },
        )
    })
}

fn named_type<'a>(
    type_parser: impl NoirParser<UnresolvedType> + 'a,
) -> impl NoirParser<UnresolvedType> + 'a {
    path().then(generic_type_args(type_parser)).map_with_span(|(path, args), span| {
        UnresolvedTypeData::Named(path, args, false).with_span(span)
    })
}

fn named_trait<'a>(
    type_parser: impl NoirParser<UnresolvedType> + 'a,
) -> impl NoirParser<UnresolvedType> + 'a {
    keyword(Keyword::Impl).ignore_then(path()).then(generic_type_args(type_parser)).map_with_span(
        |(path, args), span| UnresolvedTypeData::TraitAsType(path, args).with_span(span),
    )
}

fn generic_type_args<'a>(
    type_parser: impl NoirParser<UnresolvedType> + 'a,
) -> impl NoirParser<Vec<UnresolvedType>> + 'a {
    type_parser
        .clone()
        // Without checking for a terminating ',' or '>' here we may incorrectly
        // parse a generic `N * 2` as just the type `N` then fail when there is no
        // separator afterward. Failing early here ensures we try the `type_expression`
        // parser afterward.
        .then_ignore(one_of([Token::Comma, Token::Greater]).rewind())
        .or(type_expression()
            .map_with_span(|expr, span| UnresolvedTypeData::Expression(expr).with_span(span)))
        .separated_by(just(Token::Comma))
        .allow_trailing()
        .at_least(1)
        .delimited_by(just(Token::Less), just(Token::Greater))
        .or_not()
        .map(Option::unwrap_or_default)
}

fn array_type<'a>(
    type_parser: impl NoirParser<UnresolvedType> + 'a,
) -> impl NoirParser<UnresolvedType> + 'a {
    just(Token::LeftBracket)
        .ignore_then(type_parser)
        .then(
            just(Token::Semicolon).ignore_then(
                ident()
                    .map(|ident| UnresolvedTypeExpression::Variable(Path::from_ident(ident)))
                    .or(type_expression()),
            ),
        )
        .then_ignore(just(Token::RightBracket))
        .map_with_span(|(element_type, size), span| {
            UnresolvedTypeData::Array(size, Box::new(element_type)).with_span(span)
        })
}

fn slice_type(type_parser: impl NoirParser<UnresolvedType>) -> impl NoirParser<UnresolvedType> {
    just(Token::LeftBracket)
        .ignore_then(type_parser)
        .then_ignore(just(Token::RightBracket))
        .map_with_span(|element_type, span| {
            UnresolvedTypeData::Slice(Box::new(element_type)).with_span(span)
        })
}

fn type_expression() -> impl NoirParser<UnresolvedTypeExpression> {
    recursive(|expr| {
        expression_with_precedence(
            Precedence::lowest_type_precedence(),
            expr,
            nothing(),
            nothing(),
            true,
            false,
        )
    })
    .labelled(ParsingRuleLabel::TypeExpression)
    .try_map(UnresolvedTypeExpression::from_expr)
}

fn tuple_type<T>(type_parser: T) -> impl NoirParser<UnresolvedType>
where
    T: NoirParser<UnresolvedType>,
{
    let fields = type_parser.separated_by(just(Token::Comma)).allow_trailing();
    parenthesized(fields).map_with_span(|fields, span| {
        if fields.is_empty() {
            UnresolvedTypeData::Unit.with_span(span)
        } else {
            UnresolvedTypeData::Tuple(fields).with_span(span)
        }
    })
}

fn function_type<T>(type_parser: T) -> impl NoirParser<UnresolvedType>
where
    T: NoirParser<UnresolvedType>,
{
    let args = parenthesized(type_parser.clone().separated_by(just(Token::Comma)).allow_trailing());

    let env = just(Token::LeftBracket)
        .ignore_then(type_parser.clone())
        .then_ignore(just(Token::RightBracket))
        .or_not()
        .map_with_span(|t, span| {
            t.unwrap_or_else(|| UnresolvedTypeData::Unit.with_span(Span::empty(span.end())))
        });

    keyword(Keyword::Fn)
        .ignore_then(env)
        .then(args)
        .then_ignore(just(Token::Arrow))
        .then(type_parser)
        .map_with_span(|((env, args), ret), span| {
            UnresolvedTypeData::Function(args, Box::new(ret), Box::new(env)).with_span(span)
        })
}

fn mutable_reference_type<T>(type_parser: T) -> impl NoirParser<UnresolvedType>
where
    T: NoirParser<UnresolvedType>,
{
    just(Token::Ampersand)
        .ignore_then(keyword(Keyword::Mut))
        .ignore_then(type_parser)
        .map_with_span(|element, span| {
            UnresolvedTypeData::MutableReference(Box::new(element)).with_span(span)
        })
}

=======
>>>>>>> 18493893
fn expression() -> impl ExprParser {
    recursive(|expr| {
        expression_with_precedence(
            Precedence::Lowest,
            expr.clone(),
            expression_no_constructors(expr.clone()),
            statement(expr.clone(), expression_no_constructors(expr)),
            false,
            true,
        )
    })
    .labelled(ParsingRuleLabel::Expression)
}

fn expression_no_constructors<'a, P>(expr_parser: P) -> impl ExprParser + 'a
where
    P: ExprParser + 'a,
{
    recursive(|expr_no_constructors| {
        expression_with_precedence(
            Precedence::Lowest,
            expr_parser.clone(),
            expr_no_constructors.clone(),
            statement(expr_parser, expr_no_constructors),
            false,
            false,
        )
    })
    .labelled(ParsingRuleLabel::Expression)
}

fn return_statement<'a, P>(expr_parser: P) -> impl NoirParser<StatementKind> + 'a
where
    P: ExprParser + 'a,
{
    ignore_then_commit(keyword(Keyword::Return), expr_parser.or_not())
        .validate(|_, span, emit| {
            emit(ParserError::with_reason(ParserErrorReason::EarlyReturn, span));
            StatementKind::Error
        })
        .labelled(ParsingRuleLabel::Statement)
}

// An expression is a single term followed by 0 or more (OP subexpression)*
// where OP is an operator at the given precedence level and subexpression
// is an expression at the current precedence level plus one.
fn expression_with_precedence<'a, P, P2, S>(
    precedence: Precedence,
    expr_parser: P,
    expr_no_constructors: P2,
    statement: S,
    // True if we should only parse the restricted subset of operators valid within type expressions
    is_type_expression: bool,
    // True if we should also parse constructors `Foo { field1: value1, ... }` as an expression.
    // This is disabled when parsing the condition of an if statement due to a parsing conflict
    // with `then` bodies containing only a single variable.
    allow_constructors: bool,
) -> impl NoirParser<Expression> + 'a
where
    P: ExprParser + 'a,
    P2: ExprParser + 'a,
    S: NoirParser<StatementKind> + 'a,
{
    if precedence == Precedence::Highest {
        if is_type_expression {
            type_expression_term(expr_parser).boxed().labelled(ParsingRuleLabel::Term)
        } else {
            term(expr_parser, expr_no_constructors, statement, allow_constructors)
                .boxed()
                .labelled(ParsingRuleLabel::Term)
        }
    } else {
        let next_precedence =
            if is_type_expression { precedence.next_type_precedence() } else { precedence.next() };

        let next_expr = expression_with_precedence(
            next_precedence,
            expr_parser,
            expr_no_constructors,
            statement,
            is_type_expression,
            allow_constructors,
        );

        next_expr
            .clone()
            .then(then_commit(operator_with_precedence(precedence), next_expr).repeated())
            .foldl(create_infix_expression)
            .boxed()
            .labelled(ParsingRuleLabel::Expression)
    }
}

fn create_infix_expression(lhs: Expression, (operator, rhs): (BinaryOp, Expression)) -> Expression {
    let span = lhs.span.merge(rhs.span);
    let infix = Box::new(InfixExpression { lhs, operator, rhs });

    Expression { span, kind: ExpressionKind::Infix(infix) }
}

fn operator_with_precedence(precedence: Precedence) -> impl NoirParser<Spanned<BinaryOpKind>> {
    right_shift_operator()
        .or(any()) // Parse any single token, we're validating it as an operator next
        .try_map(move |token, span| {
            if Precedence::token_precedence(&token) == Some(precedence) {
                Ok(token.try_into_binary_op(span).unwrap())
            } else {
                Err(ParserError::expected_label(ParsingRuleLabel::BinaryOperator, token, span))
            }
        })
}

fn term<'a, P, P2, S>(
    expr_parser: P,
    expr_no_constructors: P2,
    statement: S,
    allow_constructors: bool,
) -> impl NoirParser<Expression> + 'a
where
    P: ExprParser + 'a,
    P2: ExprParser + 'a,
    S: NoirParser<StatementKind> + 'a,
{
    recursive(move |term_parser| {
        choice((
            not(term_parser.clone()),
            negation(term_parser.clone()),
            mutable_reference(term_parser.clone()),
            dereference(term_parser),
        ))
        .map_with_span(Expression::new)
        // right-unary operators like a[0] or a.f bind more tightly than left-unary
        // operators like  - or !, so that !a[0] is parsed as !(a[0]). This is a bit
        // awkward for casts so -a as i32 actually binds as -(a as i32).
        .or(atom_or_right_unary(
            expr_parser,
            expr_no_constructors,
            statement,
            allow_constructors,
            parse_type(),
        ))
    })
}

/// The equivalent of a 'term' for use in type expressions. Unlike regular terms, the grammar here
/// is restricted to no longer include right-unary expressions, unary not, and most atoms.
fn type_expression_term<'a, P>(expr_parser: P) -> impl NoirParser<Expression> + 'a
where
    P: ExprParser + 'a,
{
    recursive(move |term_parser| {
        negation(term_parser).map_with_span(Expression::new).or(type_expression_atom(expr_parser))
    })
}

fn atom_or_right_unary<'a, P, P2, S>(
    expr_parser: P,
    expr_no_constructors: P2,
    statement: S,
    allow_constructors: bool,
    type_parser: impl NoirParser<UnresolvedType> + 'a,
) -> impl NoirParser<Expression> + 'a
where
    P: ExprParser + 'a,
    P2: ExprParser + 'a,
    S: NoirParser<StatementKind> + 'a,
{
    enum UnaryRhs {
        Call((Option<Token>, Vec<Expression>)),
        ArrayIndex(Expression),
        Cast(UnresolvedType),
        MemberAccess(UnaryRhsMemberAccess),
    }

    // `(arg1, ..., argN)` in `my_func(arg1, ..., argN)`
    // Optionally accepts a leading `!` for macro calls.
    let call_rhs = just(Token::Bang)
        .or_not()
        .then(parenthesized(expression_list(expr_parser.clone())))
        .map(UnaryRhs::Call);

    // `[expr]` in `arr[expr]`
    let array_rhs = expr_parser
        .clone()
        .delimited_by(just(Token::LeftBracket), just(Token::RightBracket))
        .map(UnaryRhs::ArrayIndex);

    // `as Type` in `atom as Type`
    let cast_rhs = keyword(Keyword::As)
        .ignore_then(type_parser.clone())
        .map(UnaryRhs::Cast)
        .labelled(ParsingRuleLabel::Cast);

    // A turbofish operator is optional in a method call to specify generic types
    let turbofish = primitives::turbofish(type_parser);

    // `::<A, B>!(arg1, .., argN)` with the turbofish and macro portions being optional.
    let method_call_rhs = turbofish
        .then(just(Token::Bang).or_not())
        .then(parenthesized(expression_list(expr_parser.clone())))
        .map(|((turbofish, macro_call), args)| UnaryRhsMethodCall {
            turbofish,
            macro_call: macro_call.is_some(),
            args,
        });

    // `.foo` or `.foo(args)` in `atom.foo` or `atom.foo(args)`
    let member_rhs = just(Token::Dot)
        .ignore_then(field_name())
        .then(method_call_rhs.or_not())
        .map(|(method_or_field, method_call)| {
            UnaryRhs::MemberAccess(UnaryRhsMemberAccess { method_or_field, method_call })
        })
        .labelled(ParsingRuleLabel::FieldAccess);

    let rhs = choice((call_rhs, array_rhs, cast_rhs, member_rhs));

    foldl_with_span(
        atom(expr_parser, expr_no_constructors, statement, allow_constructors),
        rhs,
        |lhs, rhs, span| match rhs {
            UnaryRhs::Call((is_macro, args)) => {
                Expression::call(lhs, is_macro.is_some(), args, span)
            }
            UnaryRhs::ArrayIndex(index) => Expression::index(lhs, index, span),
            UnaryRhs::Cast(r#type) => Expression::cast(lhs, r#type, span),
            UnaryRhs::MemberAccess(field) => {
                Expression::member_access_or_method_call(lhs, field, span)
            }
        },
    )
}

fn if_expr<'a, P, S>(expr_no_constructors: P, statement: S) -> impl NoirParser<ExpressionKind> + 'a
where
    P: ExprParser + 'a,
    S: NoirParser<StatementKind> + 'a,
{
    recursive(|if_parser| {
        let if_block = block_expr(statement.clone());
        // The else block could also be an `else if` block, in which case we must recursively parse it.
        let else_block = block_expr(statement).or(if_parser.map_with_span(|kind, span| {
            // Wrap the inner `if` expression in a block expression.
            // i.e. rewrite the sugared form `if cond1 {} else if cond2 {}` as `if cond1 {} else { if cond2 {} }`.
            let if_expression = Expression::new(kind, span);
            let desugared_else = BlockExpression {
                statements: vec![Statement {
                    kind: StatementKind::Expression(if_expression),
                    span,
                }],
            };
            Expression::new(ExpressionKind::Block(desugared_else), span)
        }));

        keyword(Keyword::If)
            .ignore_then(expr_no_constructors)
            .then(if_block)
            .then(keyword(Keyword::Else).ignore_then(else_block).or_not())
            .map(|((condition, consequence), alternative)| {
                ExpressionKind::If(Box::new(IfExpression { condition, consequence, alternative }))
            })
    })
}

fn for_loop<'a, P, S>(expr_no_constructors: P, statement: S) -> impl NoirParser<StatementKind> + 'a
where
    P: ExprParser + 'a,
    S: NoirParser<StatementKind> + 'a,
{
    keyword(Keyword::For)
        .ignore_then(ident())
        .then_ignore(keyword(Keyword::In))
        .then(for_range(expr_no_constructors))
        .then(block_expr(statement))
        .map_with_span(|((identifier, range), block), span| {
            StatementKind::For(ForLoopStatement { identifier, range, block, span })
        })
}

/// The 'range' of a for loop. Either an actual range `start .. end` or an array expression.
fn for_range<P>(expr_no_constructors: P) -> impl NoirParser<ForRange>
where
    P: ExprParser,
{
    expr_no_constructors
        .clone()
        .then_ignore(just(Token::DoubleDot))
        .then(expr_no_constructors.clone())
        .map(|(start, end)| ForRange::Range(start, end))
        .or(expr_no_constructors.map(ForRange::Array))
}

fn array_expr<P>(expr_parser: P) -> impl NoirParser<ExpressionKind>
where
    P: ExprParser,
{
    standard_array(expr_parser.clone()).or(array_sugar(expr_parser))
}

/// [a, b, c, ...]
fn standard_array<P>(expr_parser: P) -> impl NoirParser<ExpressionKind>
where
    P: ExprParser,
{
    expression_list(expr_parser)
        .delimited_by(just(Token::LeftBracket), just(Token::RightBracket))
        .validate(|elements, _span, _emit| ExpressionKind::array(elements))
}

/// [a; N]
fn array_sugar<P>(expr_parser: P) -> impl NoirParser<ExpressionKind>
where
    P: ExprParser,
{
    expr_parser
        .clone()
        .then(just(Token::Semicolon).ignore_then(expr_parser))
        .delimited_by(just(Token::LeftBracket), just(Token::RightBracket))
        .map(|(lhs, count)| ExpressionKind::repeated_array(lhs, count))
}

fn slice_expr<P>(expr_parser: P) -> impl NoirParser<ExpressionKind>
where
    P: ExprParser,
{
    just(Token::Ampersand)
        .ignore_then(standard_slice(expr_parser.clone()).or(slice_sugar(expr_parser)))
}

/// &[a, b, c, ...]
fn standard_slice<P>(expr_parser: P) -> impl NoirParser<ExpressionKind>
where
    P: ExprParser,
{
    expression_list(expr_parser)
        .delimited_by(just(Token::LeftBracket), just(Token::RightBracket))
        .validate(|elements, _span, _emit| ExpressionKind::slice(elements))
}

/// &[a; N]
fn slice_sugar<P>(expr_parser: P) -> impl NoirParser<ExpressionKind>
where
    P: ExprParser,
{
    expr_parser
        .clone()
        .then(just(Token::Semicolon).ignore_then(expr_parser))
        .delimited_by(just(Token::LeftBracket), just(Token::RightBracket))
        .map(|(lhs, count)| ExpressionKind::repeated_slice(lhs, count))
}

fn expression_list<P>(expr_parser: P) -> impl NoirParser<Vec<Expression>>
where
    P: ExprParser,
{
    expr_parser.separated_by(just(Token::Comma)).allow_trailing()
}

/// Atoms are parameterized on whether constructor expressions are allowed or not.
/// Certain constructs like `if` and `for` disallow constructor expressions when a
/// block may be expected.
fn atom<'a, P, P2, S>(
    expr_parser: P,
    expr_no_constructors: P2,
    statement: S,
    allow_constructors: bool,
) -> impl NoirParser<Expression> + 'a
where
    P: ExprParser + 'a,
    P2: ExprParser + 'a,
    S: NoirParser<StatementKind> + 'a,
{
    choice((
        if_expr(expr_no_constructors, statement.clone()),
        slice_expr(expr_parser.clone()),
        array_expr(expr_parser.clone()),
        if allow_constructors {
            constructor(expr_parser.clone()).boxed()
        } else {
            nothing().boxed()
        },
        lambdas::lambda(expr_parser.clone()),
        block(statement.clone()).map(ExpressionKind::Block),
        comptime_expr(statement.clone()),
        quote(statement),
        unquote(expr_parser.clone()),
        variable(),
        literal(),
    ))
    .map_with_span(Expression::new)
    .or(parenthesized(expr_parser.clone()).map_with_span(|sub_expr, span| {
        Expression::new(ExpressionKind::Parenthesized(sub_expr.into()), span)
    }))
    .or(tuple(expr_parser))
    .labelled(ParsingRuleLabel::Atom)
}

/// Atoms within type expressions are limited to only variables, literals, and parenthesized
/// type expressions.
fn type_expression_atom<'a, P>(expr_parser: P) -> impl NoirParser<Expression> + 'a
where
    P: ExprParser + 'a,
{
    primitives::variable_no_turbofish()
        .or(literal())
        .map_with_span(Expression::new)
        .or(parenthesized(expr_parser))
        .labelled(ParsingRuleLabel::Atom)
}

fn quote<'a, P>(statement: P) -> impl NoirParser<ExpressionKind> + 'a
where
    P: NoirParser<StatementKind> + 'a,
{
    keyword(Keyword::Quote).ignore_then(spanned(block(statement))).validate(
        |(block, block_span), span, emit| {
            emit(ParserError::with_reason(
                ParserErrorReason::ExperimentalFeature("quoted expressions"),
                span,
            ));
            ExpressionKind::Quote(block, block_span)
        },
    )
}

/// unquote: '$' variable
///        | '$' '(' expression ')'
fn unquote<'a, P>(expr_parser: P) -> impl NoirParser<ExpressionKind> + 'a
where
    P: ExprParser + 'a,
{
    let unquote = variable().map_with_span(Expression::new).or(parenthesized(expr_parser));
    // This will be updated to ExpressionKind::Unquote in a later PR
    just(Token::DollarSign).ignore_then(unquote).map(|_| ExpressionKind::Error)
}

fn tuple<P>(expr_parser: P) -> impl NoirParser<Expression>
where
    P: ExprParser,
{
    parenthesized(expression_list(expr_parser)).map_with_span(|elements, span| {
        let kind = if elements.is_empty() {
            ExpressionKind::Literal(Literal::Unit)
        } else {
            ExpressionKind::Tuple(elements)
        };
        Expression::new(kind, span)
    })
}

fn field_name() -> impl NoirParser<Ident> {
    ident().or(token_kind(TokenKind::Literal).validate(|token, span, emit| match token {
        Token::Int(_) => Ident::from(Spanned::from(span, token.to_string())),
        other => {
            emit(ParserError::with_reason(ParserErrorReason::ExpectedFieldName(other), span));
            Ident::error(span)
        }
    }))
}

fn constructor(expr_parser: impl ExprParser) -> impl NoirParser<ExpressionKind> {
    let args = constructor_field(expr_parser)
        .separated_by(just(Token::Comma))
        .allow_trailing()
        .delimited_by(just(Token::LeftBrace), just(Token::RightBrace));

    path().then(args).map(ExpressionKind::constructor)
}

fn constructor_field<P>(expr_parser: P) -> impl NoirParser<(Ident, Expression)>
where
    P: ExprParser,
{
    let long_form = ident().then_ignore(just(Token::Colon)).then(expr_parser);
    let short_form = ident().map(|ident| (ident.clone(), ident.into()));
    long_form.or(short_form)
}

#[cfg(test)]
mod test {
    use super::test_helpers::*;
    use super::*;
    use crate::ast::ArrayLiteral;

    #[test]
    fn parse_infix() {
        let valid = vec!["x + 6", "x - k", "x + (x + a)", " x * (x + a) + (x - 4)"];
        parse_all(expression(), valid);
        parse_all_failing(expression(), vec!["y ! x"]);
    }

    #[test]
    fn parse_function_call() {
        let valid = vec![
            "std::hash ()",
            " std::hash(x,y,a+b)",
            "crate::foo (x)",
            "hash (x,)",
            "(foo + bar)()",
            "(bar)()()()",
        ];
        parse_all(expression(), valid);
    }

    #[test]
    fn parse_cast() {
        let expression_nc = expression_no_constructors(expression());
        parse_all(
            atom_or_right_unary(
                expression(),
                expression_no_constructors(expression()),
                fresh_statement(),
                true,
                parse_type(),
            ),
            vec!["x as u8", "x as u16", "0 as Field", "(x + 3) as [Field; 8]"],
        );
        parse_all_failing(
            atom_or_right_unary(expression(), expression_nc, fresh_statement(), true, parse_type()),
            vec!["x as pub u8"],
        );
    }

    #[test]
    fn parse_array_index() {
        let valid = vec![
            "x[9]",
            "y[x+a]",
            " foo [foo+5]",
            "baz[bar]",
            "foo.bar[3] as Field .baz as u32 [7]",
        ];
        parse_all(
            atom_or_right_unary(
                expression(),
                expression_no_constructors(expression()),
                fresh_statement(),
                true,
                parse_type(),
            ),
            valid,
        );
    }

    fn expr_to_array(expr: ExpressionKind) -> ArrayLiteral {
        let lit = match expr {
            ExpressionKind::Literal(literal) => literal,
            _ => unreachable!("expected a literal"),
        };

        match lit {
            Literal::Array(arr) => arr,
            _ => unreachable!("expected an array"),
        }
    }

    #[test]
    fn parse_array() {
        let valid = vec![
            "[0, 1, 2,3, 4]",
            "[0,1,2,3,4,]", // Trailing commas are valid syntax
            "[0;5]",
        ];

        for expr in parse_all(array_expr(expression()), valid) {
            match expr_to_array(expr) {
                ArrayLiteral::Standard(elements) => assert_eq!(elements.len(), 5),
                ArrayLiteral::Repeated { length, .. } => {
                    assert_eq!(length.kind, ExpressionKind::integer(5i128.into()));
                }
            }
        }

        parse_all_failing(
            array_expr(expression()),
            vec!["0,1,2,3,4]", "[[0,1,2,3,4]", "[0,1,2,,]", "[0,1,2,3,4"],
        );
    }

    #[test]
    fn parse_array_sugar() {
        let valid = vec!["[0;7]", "[(1, 2); 4]", "[0;Four]", "[2;1+3-a]"];
        parse_all(array_expr(expression()), valid);

        let invalid = vec!["[0;;4]", "[1, 2; 3]"];
        parse_all_failing(array_expr(expression()), invalid);
    }

    fn expr_to_slice(expr: ExpressionKind) -> ArrayLiteral {
        let lit = match expr {
            ExpressionKind::Literal(literal) => literal,
            _ => unreachable!("expected a literal"),
        };

        match lit {
            Literal::Slice(arr) => arr,
            _ => unreachable!("expected a slice: {:?}", lit),
        }
    }

    #[test]
    fn parse_slice() {
        let valid = vec![
            "&[0, 1, 2,3, 4]",
            "&[0,1,2,3,4,]", // Trailing commas are valid syntax
            "&[0;5]",
        ];

        for expr in parse_all(slice_expr(expression()), valid) {
            match expr_to_slice(expr) {
                ArrayLiteral::Standard(elements) => assert_eq!(elements.len(), 5),
                ArrayLiteral::Repeated { length, .. } => {
                    assert_eq!(length.kind, ExpressionKind::integer(5i128.into()));
                }
            }
        }

        parse_all_failing(
            slice_expr(expression()),
            vec!["0,1,2,3,4]", "&[[0,1,2,3,4]", "&[0,1,2,,]", "&[0,1,2,3,4"],
        );
    }

    #[test]
    fn parse_slice_sugar() {
        let valid = vec!["&[0;7]", "&[(1, 2); 4]", "&[0;Four]", "&[2;1+3-a]"];
        parse_all(slice_expr(expression()), valid);

        let invalid = vec!["&[0;;4]", "&[1, 2; 3]"];
        parse_all_failing(slice_expr(expression()), invalid);
    }

    #[test]
    fn parse_block() {
        parse_with(block(fresh_statement()), "{ [0,1,2,3,4] }").unwrap();

        // Regression for #1310: this should be parsed as a block and not a function call
        let res =
            parse_with(block(fresh_statement()), "{ if true { 1 } else { 2 } (3, 4) }").unwrap();
        match unwrap_expr(&res.statements.last().unwrap().kind) {
            // The `if` followed by a tuple is currently creates a block around both in case
            // there was none to start with, so there is an extra block here.
            ExpressionKind::Block(block) => {
                assert_eq!(block.statements.len(), 2);
                assert!(matches!(unwrap_expr(&block.statements[0].kind), ExpressionKind::If(_)));
                assert!(matches!(unwrap_expr(&block.statements[1].kind), ExpressionKind::Tuple(_)));
            }
            _ => unreachable!(),
        }

        parse_all_failing(
            block(fresh_statement()),
            vec![
                "[0,1,2,3,4] }",
                "{ [0,1,2,3,4]",
                "{ [0,1,2,,] }", // Contents of the block must still be a valid expression
                "{ [0,1,2,3 }",
                "{ 0,1,2,3] }",
                "[[0,1,2,3,4]}",
            ],
        );
    }

    /// Extract an Statement::Expression from a statement or panic
    fn unwrap_expr(stmt: &StatementKind) -> &ExpressionKind {
        match stmt {
            StatementKind::Expression(expr) => &expr.kind,
            _ => unreachable!(),
        }
    }

    #[test]
    fn parse_let() {
        // Why is it valid to specify a let declaration as having type u8?
        //
        // Let statements are not type checked here, so the parser will accept as
        // long as it is a type. Other statements such as Public are type checked
        // Because for now, they can only have one type
        parse_all(
            declaration(expression()),
            vec!["let _ = 42", "let x = y", "let x : u8 = y", "let x: u16 = y"],
        );
    }

    #[test]
    fn parse_invalid_pub() {
        // pub cannot be used to declare a statement
        parse_all_failing(fresh_statement(), vec!["pub x = y", "pub x : pub Field = y"]);
    }

    #[test]
    fn parse_for_loop() {
        parse_all(
            for_loop(expression_no_constructors(expression()), fresh_statement()),
            vec!["for i in x+y..z {}", "for i in 0..100 { foo; bar }"],
        );

        parse_all_failing(
            for_loop(expression_no_constructors(expression()), fresh_statement()),
            vec![
                "for 1 in x+y..z {}",  // Cannot have a literal as the loop identifier
                "for i in 0...100 {}", // Only '..' is supported, there are no inclusive ranges yet
                "for i in 0..=100 {}", // Only '..' is supported, there are no inclusive ranges yet
            ],
        );
    }

    #[test]
    fn parse_parenthesized_expression() {
        parse_all(
            atom(expression(), expression_no_constructors(expression()), fresh_statement(), true),
            vec!["(0)", "(x+a)", "({(({{({(nested)})}}))})"],
        );
        parse_all_failing(
            atom(expression(), expression_no_constructors(expression()), fresh_statement(), true),
            vec!["(x+a", "((x+a)", "(,)"],
        );
    }

    #[test]
    fn parse_tuple() {
        parse_all(tuple(expression()), vec!["()", "(x,)", "(a,b+2)", "(a,(b,c,),d,)"]);
    }

    #[test]
    fn parse_if_expr() {
        parse_all(
            if_expr(expression_no_constructors(expression()), fresh_statement()),
            vec!["if x + a {  } else {  }", "if x {}", "if x {} else if y {} else {}"],
        );

        parse_all_failing(
            if_expr(expression_no_constructors(expression()), fresh_statement()),
            vec!["if (x / a) + 1 {} else", "if foo then 1 else 2", "if true { 1 }else 3"],
        );
    }

    #[test]
    fn parse_module_declaration() {
        parse_with(module_declaration(), "mod foo").unwrap();
        parse_with(module_declaration(), "mod 1").unwrap_err();
    }

    #[test]
    fn parse_use() {
        let valid_use_statements = [
            "use std::hash",
            "use std",
            "use foo::bar as hello",
            "use bar as bar",
            "use foo::{}",
            "use foo::{bar,}",
            "use foo::{bar, hello}",
            "use foo::{bar as bar2, hello}",
            "use foo::{bar as bar2, hello::{foo}, nested::{foo, bar}}",
            "use dep::{std::println, bar::baz}",
        ];

        let invalid_use_statements = [
            "use std as ;",
            "use foobar as as;",
            "use hello:: as foo;",
            "use foo bar::baz",
            "use foo bar::{baz}",
            "use foo::{,}",
        ];

        let use_statements = valid_use_statements
            .into_iter()
            .map(|valid_str| (valid_str, true))
            .chain(invalid_use_statements.into_iter().map(|invalid_str| (invalid_str, false)));

        for (use_statement_str, expect_valid) in use_statements {
            let mut use_statement_str = use_statement_str.to_string();
            let expected_use_statement = if expect_valid {
                let (result_opt, _diagnostics) =
                    parse_recover(&use_statement(), &use_statement_str);
                use_statement_str.push(';');
                match result_opt.unwrap() {
                    TopLevelStatement::Import(expected_use_statement) => {
                        Some(expected_use_statement)
                    }
                    _ => unreachable!(),
                }
            } else {
                let result = parse_with(&use_statement(), &use_statement_str);
                assert!(result.is_err());
                None
            };

            prototype_parse_use_tree(expected_use_statement.as_ref(), &use_statement_str);
        }
    }

    #[test]
    fn parse_type_aliases() {
        let cases = vec!["type foo = u8", "type bar = String", "type baz<T> = Vec<T>"];
        parse_all(type_alias_definition(), cases);

        let failing = vec!["type = u8", "type foo", "type foo = 1"];
        parse_all_failing(type_alias_definition(), failing);
    }

    #[test]
    fn parse_member_access() {
        let cases = vec!["a.b", "a + b.c", "foo.bar as u32"];
        parse_all(expression(), cases);
    }

    #[test]
    fn parse_constructor() {
        let cases = vec![
            "Baz",
            "Bar { ident: 32 }",
            "Baz { other: 2 + 42, ident: foo() + 1 }",
            "Baz { other, ident: foo() + 1, foo }",
        ];

        parse_all(expression(), cases);
        parse_with(expression(), "Foo { a + b }").unwrap_err();
    }

    // Semicolons are:
    // - Required after non-expression statements
    // - Optional after for, if, block expressions
    // - Optional after an expression as the last statement of a block
    // - Required after an expression as the non-final statement of a block
    #[test]
    fn parse_semicolons() {
        let cases = vec![
            "{ if true {} if false {} foo }",
            "{ if true {}; if false {} foo }",
            "{ for x in 0..1 {} if false {} foo; }",
            "{ let x = 2; }",
            "{ expr1; expr2 }",
            "{ expr1; expr2; }",
        ];
        parse_all(block(fresh_statement()), cases);

        let failing = vec![
            // We disallow multiple semicolons after a statement unlike rust where it is a warning
            "{ test;; foo }",
            "{ for x in 0..1 {} foo if false {} }",
            "{ let x = 2 }",
            "{ expr1 expr2 }",
        ];
        parse_all_failing(block(fresh_statement()), failing);
    }

    #[test]
    fn statement_recovery() {
        let cases = vec![
            Case { source: "let a = 4 + 3", expect: "let a: unspecified = (4 + 3)", errors: 0 },
            Case { source: "let a: = 4 + 3", expect: "let a: error = (4 + 3)", errors: 1 },
            Case { source: "let = 4 + 3", expect: "let $error: unspecified = (4 + 3)", errors: 1 },
            Case { source: "let = ", expect: "let $error: unspecified = Error", errors: 2 },
            Case { source: "let", expect: "let $error: unspecified = Error", errors: 3 },
            Case { source: "foo = one two three", expect: "foo = plain::one", errors: 1 },
            Case { source: "constrain", expect: "constrain Error", errors: 2 },
            Case { source: "assert", expect: "constrain Error", errors: 1 },
            Case { source: "constrain x ==", expect: "constrain (plain::x == Error)", errors: 2 },
            Case { source: "assert(x ==)", expect: "constrain (plain::x == Error)", errors: 1 },
            Case {
                source: "assert(x == x, x)",
                expect: "constrain (plain::x == plain::x)",
                errors: 0,
            },
            Case { source: "assert_eq(x,)", expect: "constrain (Error == Error)", errors: 1 },
            Case {
                source: "assert_eq(x, x, x, x)",
                expect: "constrain (Error == Error)",
                errors: 1,
            },
            Case {
                source: "assert_eq(x, x, x)",
                expect: "constrain (plain::x == plain::x)",
                errors: 0,
            },
        ];

        check_cases_with_errors(&cases[..], fresh_statement());
    }

    #[test]
    fn return_validation() {
        let cases = [
            Case {
                source: "{ return 42; }",
                expect: concat!("{\n", "    Error\n", "}",),
                errors: 1,
            },
            Case {
                source: "{ return 1; return 2; }",
                expect: concat!("{\n", "    Error\n", "    Error\n", "}"),
                errors: 2,
            },
            Case {
                source: "{ return 123; let foo = 4 + 3; }",
                expect: concat!("{\n", "    Error\n", "    let foo: unspecified = (4 + 3)\n", "}"),
                errors: 1,
            },
            Case {
                source: "{ return 1 + 2 }",
                expect: concat!("{\n", "    Error\n", "}",),
                errors: 2,
            },
            Case { source: "{ return; }", expect: concat!("{\n", "    Error\n", "}",), errors: 1 },
        ];

        check_cases_with_errors(&cases[..], block(fresh_statement()));
    }

    #[test]
    fn expr_no_constructors() {
        let cases = [
            Case {
                source: "{ if structure { a: 1 } {} }",
                expect: concat!(
                    "{\n",
                    "    if plain::structure {\n",
                    "        Error\n",
                    "    }\n",
                    "    {\n",
                    "    }\n",
                    "}",
                ),
                errors: 1,
            },
            Case {
                source: "{ if ( structure { a: 1 } ) {} }",
                expect: concat!("{\n", "    if ((plain::structure { a: 1 })) {\n", "    }\n", "}",),
                errors: 0,
            },
            Case {
                source: "{ if ( structure {} ) {} }",
                expect: concat!("{\n", "    if ((plain::structure {  })) {\n", "    }\n", "}"),
                errors: 0,
            },
            Case {
                source: "{ if (a { x: 1 }, b { y: 2 }) {} }",
                expect: concat!(
                    "{\n",
                    "    if ((plain::a { x: 1 }), (plain::b { y: 2 })) {\n",
                    "    }\n",
                    "}",
                ),
                errors: 0,
            },
            Case {
                source: "{ if ({ let foo = bar { baz: 42 }; foo == bar { baz: 42 }}) {} }",
                expect: concat!(
                    "{\n",
                    "    if ({\n",
                    "        let foo: unspecified = (plain::bar { baz: 42 })\n",
                    "        (plain::foo == (plain::bar { baz: 42 }))\n",
                    "    }) {\n",
                    "    }\n",
                    "}",
                ),
                errors: 0,
            },
        ];

        check_cases_with_errors(&cases[..], block(fresh_statement()));
    }
}<|MERGE_RESOLUTION|>--- conflicted
+++ resolved
@@ -691,196 +691,6 @@
         })
 }
 
-<<<<<<< HEAD
-fn maybe_comp_time() -> impl NoirParser<bool> {
-    keyword(Keyword::Comptime).or_not().validate(|opt, span, emit| {
-        if opt.is_some() {
-            emit(ParserError::with_reason(
-                ParserErrorReason::ExperimentalFeature("Comptime values"),
-                span,
-            ));
-        }
-        opt.is_some()
-    })
-}
-
-fn field_type() -> impl NoirParser<UnresolvedType> {
-    keyword(Keyword::Field)
-        .map_with_span(|_, span| UnresolvedTypeData::FieldElement.with_span(span))
-}
-
-fn bool_type() -> impl NoirParser<UnresolvedType> {
-    keyword(Keyword::Bool).map_with_span(|_, span| UnresolvedTypeData::Bool.with_span(span))
-}
-
-fn string_type() -> impl NoirParser<UnresolvedType> {
-    keyword(Keyword::String)
-        .ignore_then(type_expression().delimited_by(just(Token::Less), just(Token::Greater)))
-        .map_with_span(|expr, span| UnresolvedTypeData::String(expr).with_span(span))
-}
-
-fn format_string_type<'a>(
-    type_parser: impl NoirParser<UnresolvedType> + 'a,
-) -> impl NoirParser<UnresolvedType> + 'a {
-    keyword(Keyword::FormatString)
-        .ignore_then(
-            type_expression()
-                .then_ignore(just(Token::Comma))
-                .then(type_parser)
-                .delimited_by(just(Token::Less), just(Token::Greater)),
-        )
-        .map_with_span(|(size, fields), span| {
-            UnresolvedTypeData::FormatString(size, Box::new(fields)).with_span(span)
-        })
-}
-
-fn int_type() -> impl NoirParser<UnresolvedType> {
-    filter_map(|span, token: Token| match token {
-        Token::IntType(int_type) => Ok(int_type),
-        unexpected => {
-            Err(ParserError::expected_label(ParsingRuleLabel::IntegerType, unexpected, span))
-        }
-    })
-    .validate(|token, span, emit| {
-        UnresolvedTypeData::from_int_token(token).map(|data| data.with_span(span)).unwrap_or_else(
-            |err| {
-                emit(ParserError::with_reason(ParserErrorReason::InvalidBitSize(err.0), span));
-                UnresolvedType::error(span)
-            },
-        )
-    })
-}
-
-fn named_type<'a>(
-    type_parser: impl NoirParser<UnresolvedType> + 'a,
-) -> impl NoirParser<UnresolvedType> + 'a {
-    path().then(generic_type_args(type_parser)).map_with_span(|(path, args), span| {
-        UnresolvedTypeData::Named(path, args, false).with_span(span)
-    })
-}
-
-fn named_trait<'a>(
-    type_parser: impl NoirParser<UnresolvedType> + 'a,
-) -> impl NoirParser<UnresolvedType> + 'a {
-    keyword(Keyword::Impl).ignore_then(path()).then(generic_type_args(type_parser)).map_with_span(
-        |(path, args), span| UnresolvedTypeData::TraitAsType(path, args).with_span(span),
-    )
-}
-
-fn generic_type_args<'a>(
-    type_parser: impl NoirParser<UnresolvedType> + 'a,
-) -> impl NoirParser<Vec<UnresolvedType>> + 'a {
-    type_parser
-        .clone()
-        // Without checking for a terminating ',' or '>' here we may incorrectly
-        // parse a generic `N * 2` as just the type `N` then fail when there is no
-        // separator afterward. Failing early here ensures we try the `type_expression`
-        // parser afterward.
-        .then_ignore(one_of([Token::Comma, Token::Greater]).rewind())
-        .or(type_expression()
-            .map_with_span(|expr, span| UnresolvedTypeData::Expression(expr).with_span(span)))
-        .separated_by(just(Token::Comma))
-        .allow_trailing()
-        .at_least(1)
-        .delimited_by(just(Token::Less), just(Token::Greater))
-        .or_not()
-        .map(Option::unwrap_or_default)
-}
-
-fn array_type<'a>(
-    type_parser: impl NoirParser<UnresolvedType> + 'a,
-) -> impl NoirParser<UnresolvedType> + 'a {
-    just(Token::LeftBracket)
-        .ignore_then(type_parser)
-        .then(
-            just(Token::Semicolon).ignore_then(
-                ident()
-                    .map(|ident| UnresolvedTypeExpression::Variable(Path::from_ident(ident)))
-                    .or(type_expression()),
-            ),
-        )
-        .then_ignore(just(Token::RightBracket))
-        .map_with_span(|(element_type, size), span| {
-            UnresolvedTypeData::Array(size, Box::new(element_type)).with_span(span)
-        })
-}
-
-fn slice_type(type_parser: impl NoirParser<UnresolvedType>) -> impl NoirParser<UnresolvedType> {
-    just(Token::LeftBracket)
-        .ignore_then(type_parser)
-        .then_ignore(just(Token::RightBracket))
-        .map_with_span(|element_type, span| {
-            UnresolvedTypeData::Slice(Box::new(element_type)).with_span(span)
-        })
-}
-
-fn type_expression() -> impl NoirParser<UnresolvedTypeExpression> {
-    recursive(|expr| {
-        expression_with_precedence(
-            Precedence::lowest_type_precedence(),
-            expr,
-            nothing(),
-            nothing(),
-            true,
-            false,
-        )
-    })
-    .labelled(ParsingRuleLabel::TypeExpression)
-    .try_map(UnresolvedTypeExpression::from_expr)
-}
-
-fn tuple_type<T>(type_parser: T) -> impl NoirParser<UnresolvedType>
-where
-    T: NoirParser<UnresolvedType>,
-{
-    let fields = type_parser.separated_by(just(Token::Comma)).allow_trailing();
-    parenthesized(fields).map_with_span(|fields, span| {
-        if fields.is_empty() {
-            UnresolvedTypeData::Unit.with_span(span)
-        } else {
-            UnresolvedTypeData::Tuple(fields).with_span(span)
-        }
-    })
-}
-
-fn function_type<T>(type_parser: T) -> impl NoirParser<UnresolvedType>
-where
-    T: NoirParser<UnresolvedType>,
-{
-    let args = parenthesized(type_parser.clone().separated_by(just(Token::Comma)).allow_trailing());
-
-    let env = just(Token::LeftBracket)
-        .ignore_then(type_parser.clone())
-        .then_ignore(just(Token::RightBracket))
-        .or_not()
-        .map_with_span(|t, span| {
-            t.unwrap_or_else(|| UnresolvedTypeData::Unit.with_span(Span::empty(span.end())))
-        });
-
-    keyword(Keyword::Fn)
-        .ignore_then(env)
-        .then(args)
-        .then_ignore(just(Token::Arrow))
-        .then(type_parser)
-        .map_with_span(|((env, args), ret), span| {
-            UnresolvedTypeData::Function(args, Box::new(ret), Box::new(env)).with_span(span)
-        })
-}
-
-fn mutable_reference_type<T>(type_parser: T) -> impl NoirParser<UnresolvedType>
-where
-    T: NoirParser<UnresolvedType>,
-{
-    just(Token::Ampersand)
-        .ignore_then(keyword(Keyword::Mut))
-        .ignore_then(type_parser)
-        .map_with_span(|element, span| {
-            UnresolvedTypeData::MutableReference(Box::new(element)).with_span(span)
-        })
-}
-
-=======
->>>>>>> 18493893
 fn expression() -> impl ExprParser {
     recursive(|expr| {
         expression_with_precedence(
