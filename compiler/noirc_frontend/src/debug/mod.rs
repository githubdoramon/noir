use crate::parser::{parse_program, ParsedModule};
use crate::{
    ast,
    ast::{Path, PathKind},
    parser::{Item, ItemKind},
};
use noirc_errors::debug_info::{DebugFnId, DebugFunction};
use noirc_errors::{Span, Spanned};
use std::collections::HashMap;
use std::collections::VecDeque;
use std::mem::take;

const MAX_MEMBER_ASSIGN_DEPTH: usize = 8;

#[derive(Debug, Clone, Copy, Eq, PartialEq, Hash)]
pub struct SourceVarId(pub u32);

#[derive(Debug, Clone, Copy, Eq, PartialEq, Hash)]
pub struct SourceFieldId(pub u32);

/// This structure is used to collect information about variables to track
/// for debugging during the instrumentation injection phase.
#[derive(Debug, Clone)]
pub struct DebugInstrumenter {
    // all collected variable names while instrumenting the source for variable tracking
    pub variables: HashMap<SourceVarId, String>,

    // all field names referenced when assigning to a member of a variable
    pub field_names: HashMap<SourceFieldId, String>,

    // all collected function metadata (name + argument names)
    pub functions: HashMap<DebugFnId, DebugFunction>,

    next_var_id: u32,
    next_field_name_id: u32,
    next_fn_id: u32,

    // last seen variable names and their IDs grouped by scope
    scope: Vec<HashMap<String, SourceVarId>>,
}

impl Default for DebugInstrumenter {
    fn default() -> Self {
        Self {
            variables: HashMap::default(),
            field_names: HashMap::default(),
            functions: HashMap::default(),
            scope: vec![],
            next_var_id: 0,
            next_field_name_id: 1,
            next_fn_id: 0,
        }
    }
}

impl DebugInstrumenter {
    pub fn instrument_module(&mut self, module: &mut ParsedModule) {
        module.items.iter_mut().for_each(|item| {
            if let Item { kind: ItemKind::Function(f), .. } = item {
                self.walk_fn(&mut f.def);
            }
        });
        // this part absolutely must happen after ast traversal above
        // so that oracle functions don't get wrapped, resulting in infinite recursion:
        self.insert_state_set_oracle(module, 8);
    }

    fn insert_var(&mut self, var_name: &str) -> SourceVarId {
        let var_id = SourceVarId(self.next_var_id);
        self.next_var_id += 1;
        self.variables.insert(var_id, var_name.to_string());
        self.scope.last_mut().unwrap().insert(var_name.to_string(), var_id);
        var_id
    }

    fn lookup_var(&self, var_name: &str) -> Option<SourceVarId> {
        self.scope.iter().rev().find_map(|vars| vars.get(var_name).copied())
    }

    fn insert_field_name(&mut self, field_name: &str) -> SourceFieldId {
        let field_name_id = SourceFieldId(self.next_field_name_id);
        self.next_field_name_id += 1;
        self.field_names.insert(field_name_id, field_name.to_string());
        field_name_id
    }

    fn insert_function(&mut self, fn_name: String, arguments: Vec<String>) -> DebugFnId {
        let fn_id = DebugFnId(self.next_fn_id);
        self.next_fn_id += 1;
        self.functions.insert(fn_id, DebugFunction { name: fn_name, arg_names: arguments });
        fn_id
    }

    fn walk_fn(&mut self, func: &mut ast::FunctionDefinition) {
        let func_name = func.name.0.contents.clone();
        let func_args =
            func.parameters.iter().map(|param| pattern_to_string(&param.pattern)).collect();
        let fn_id = self.insert_function(func_name, func_args);
        let enter_stmt = build_debug_call_stmt("enter", fn_id, func.span);
        self.scope.push(HashMap::default());

        let set_fn_params: Vec<_> = func
            .parameters
            .iter()
            .flat_map(|param| {
                pattern_vars(&param.pattern)
                    .iter()
                    .map(|(id, _is_mut)| {
                        let var_id = self.insert_var(&id.0.contents);
                        build_assign_var_stmt(var_id, id_expr(id))
                    })
                    .collect::<Vec<_>>()
            })
            .collect();

<<<<<<< HEAD
        self.walk_scope(&mut func.body.statements, func.span);

        // prepend fn params:
        func.body.statements = [set_fn_params, func.body.statements.clone()].concat();
=======
        let func_body = &mut func.body.statements;
        let mut statements = take(func_body);

        self.walk_scope(&mut statements, func.span);

        // walk_scope ensures that the last statement is the return value of the function
        let last_stmt = statements.pop().expect("at least one statement after walk_scope");
        let exit_stmt = build_debug_call_stmt("exit", fn_id, last_stmt.span);

        // rebuild function body
        func_body.push(enter_stmt);
        func_body.extend(set_fn_params);
        func_body.extend(statements);
        func_body.push(exit_stmt);
        func_body.push(last_stmt);
>>>>>>> f883ac62
    }

    // Modify a vector of statements in-place, adding instrumentation for sets and drops.
    // This function will consume a scope level.
    fn walk_scope(&mut self, statements: &mut Vec<ast::Statement>, span: Span) {
        statements.iter_mut().for_each(|stmt| self.walk_statement(stmt));

        // extract and save the return value from the scope if there is one
        let ret_stmt = statements.pop();
        let has_ret_expr = match ret_stmt {
            None => false,
            Some(ast::Statement { kind: ast::StatementKind::Expression(ret_expr), .. }) => {
                let save_ret_expr = ast::Statement {
                    kind: ast::StatementKind::Let(ast::LetStatement {
                        pattern: ast::Pattern::Identifier(ident("__debug_expr", ret_expr.span)),
                        r#type: ast::UnresolvedType::unspecified(),
                        expression: ret_expr.clone(),
                        comptime: false,
                        attributes: vec![],
                    }),
                    span: ret_expr.span,
                };
                statements.push(save_ret_expr);
                true
            }
            Some(ret_stmt) => {
                // not an expression, so leave it untouched
                statements.push(ret_stmt);
                false
            }
        };

        let span = Span::empty(span.end());

        // drop scope variables
        let scope_vars = self.scope.pop().unwrap_or_default();
        let drop_vars_stmts = scope_vars.values().map(|var_id| build_drop_var_stmt(*var_id, span));
        statements.extend(drop_vars_stmts);

        // return the saved value in __debug_expr, or unit otherwise
        let last_stmt = if has_ret_expr {
            ast::Statement {
                kind: ast::StatementKind::Expression(ast::Expression {
                    kind: ast::ExpressionKind::Variable(
                        ast::Path {
                            segments: vec![ident("__debug_expr", span)],
                            kind: PathKind::Plain,
                            span,
                        },
                        None,
                    ),
                    span,
                }),
                span,
            }
        } else {
            ast::Statement {
                kind: ast::StatementKind::Expression(ast::Expression {
                    kind: ast::ExpressionKind::Literal(ast::Literal::Unit),
                    span,
                }),
                span,
            }
        };
        statements.push(last_stmt);
    }

    fn walk_let_statement(&mut self, let_stmt: &ast::LetStatement, span: &Span) -> ast::Statement {
        // rewrites let statements written like this:
        //   let (((a,b,c),D { d }),e,f) = x;
        //
        // into statements like this:
        //
        //   let (a,b,c,d,e,f,g) = {
        //     let (((a,b,c),D { d }),e,f) = x;
        //     wrap(1, a);
        //     wrap(2, b);
        //     ...
        //     wrap(6, f);
        //     (a,b,c,d,e,f,g)
        //   };

        // a.b.c[3].x[i*4+1].z

        let vars = pattern_vars(&let_stmt.pattern);
        let vars_pattern: Vec<ast::Pattern> = vars
            .iter()
            .map(|(id, is_mut)| {
                if *is_mut {
                    ast::Pattern::Mutable(
                        Box::new(ast::Pattern::Identifier(id.clone())),
                        id.span(),
                        true,
                    )
                } else {
                    ast::Pattern::Identifier(id.clone())
                }
            })
            .collect();
        let vars_exprs: Vec<ast::Expression> = vars.iter().map(|(id, _)| id_expr(id)).collect();

        let mut block_stmts =
            vec![ast::Statement { kind: ast::StatementKind::Let(let_stmt.clone()), span: *span }];
        block_stmts.extend(vars.iter().map(|(id, _)| {
            let var_id = self.insert_var(&id.0.contents);
            build_assign_var_stmt(var_id, id_expr(id))
        }));
        block_stmts.push(ast::Statement {
            kind: ast::StatementKind::Expression(ast::Expression {
                kind: ast::ExpressionKind::Tuple(vars_exprs),
                span: let_stmt.pattern.span(),
            }),
            span: let_stmt.pattern.span(),
        });

        ast::Statement {
            kind: ast::StatementKind::Let(ast::LetStatement {
                pattern: ast::Pattern::Tuple(vars_pattern, let_stmt.pattern.span()),
                r#type: ast::UnresolvedType::unspecified(),
                comptime: false,
                expression: ast::Expression {
                    kind: ast::ExpressionKind::Block(ast::BlockExpression {
<<<<<<< HEAD
                        is_unsafe: true,
=======
>>>>>>> f883ac62
                        statements: block_stmts,
                    }),
                    span: let_stmt.expression.span,
                },
                attributes: vec![],
            }),
            span: *span,
        }
    }

    fn walk_assign_statement(
        &mut self,
        assign_stmt: &ast::AssignStatement,
        span: &Span,
    ) -> ast::Statement {
        // X = Y becomes:
        // X = {
        //   let __debug_expr = Y;
        //
        //   __debug_var_assign(17, __debug_expr);
        //   // or:
        //   __debug_member_assign_{arity}(17, __debug_expr, _v0, _v1..., _v{arity});
        //
        //   __debug_expr
        // };

        let let_kind = ast::StatementKind::Let(ast::LetStatement {
            pattern: ast::Pattern::Identifier(ident("__debug_expr", assign_stmt.expression.span)),
            r#type: ast::UnresolvedType::unspecified(),
            expression: assign_stmt.expression.clone(),
            comptime: false,
            attributes: vec![],
        });
        let expression_span = assign_stmt.expression.span;
        let new_assign_stmt = match &assign_stmt.lvalue {
            ast::LValue::Ident(id) => {
                let var_id = self
                    .lookup_var(&id.0.contents)
                    .unwrap_or_else(|| panic!("var lookup failed for var_name={}", &id.0.contents));
                build_assign_var_stmt(var_id, id_expr(&ident("__debug_expr", id.span())))
            }
            ast::LValue::Dereference(_lv, span) => {
                // TODO: this is a dummy statement for now, but we should
                // somehow track the derefence and update the pointed to
                // variable
                ast::Statement {
                    kind: ast::StatementKind::Expression(uint_expr(0, *span)),
                    span: *span,
                }
            }
            _ => {
                let mut indexes = vec![];
                let mut cursor = &assign_stmt.lvalue;
                let var_id;
                loop {
                    match cursor {
                        ast::LValue::Ident(id) => {
                            var_id = self.lookup_var(&id.0.contents).unwrap_or_else(|| {
                                panic!("var lookup failed for var_name={}", &id.0.contents)
                            });
                            break;
                        }
                        ast::LValue::MemberAccess { object, field_name, span } => {
                            cursor = object;
                            let field_name_id = self.insert_field_name(&field_name.0.contents);
                            indexes.push(sint_expr(-(field_name_id.0 as i128), *span));
                        }
                        ast::LValue::Index { index, array, span: _ } => {
                            cursor = array;
                            indexes.push(index.clone());
                        }
                        ast::LValue::Dereference(_ref, _span) => {
                            unimplemented![]
                        }
                    }
                }
                build_assign_member_stmt(
                    var_id,
                    &indexes,
                    &id_expr(&ident("__debug_expr", expression_span)),
                )
            }
        };

        let ret_kind =
            ast::StatementKind::Expression(id_expr(&ident("__debug_expr", expression_span)));

        ast::Statement {
            kind: ast::StatementKind::Assign(ast::AssignStatement {
                lvalue: assign_stmt.lvalue.clone(),
                expression: ast::Expression {
                    kind: ast::ExpressionKind::Block(ast::BlockExpression {
<<<<<<< HEAD
                        is_unsafe: false,
=======
>>>>>>> f883ac62
                        statements: vec![
                            ast::Statement { kind: let_kind, span: expression_span },
                            new_assign_stmt,
                            ast::Statement { kind: ret_kind, span: expression_span },
                        ],
                    }),
                    span: expression_span,
                },
            }),
            span: *span,
        }
    }

    fn walk_expr(&mut self, expr: &mut ast::Expression) {
        match &mut expr.kind {
            ast::ExpressionKind::Block(ast::BlockExpression { ref mut statements, .. }) => {
                self.scope.push(HashMap::default());
                self.walk_scope(statements, expr.span);
            }
            ast::ExpressionKind::Prefix(prefix_expr) => {
                self.walk_expr(&mut prefix_expr.rhs);
            }
            ast::ExpressionKind::Index(index_expr) => {
                self.walk_expr(&mut index_expr.collection);
                self.walk_expr(&mut index_expr.index);
            }
            ast::ExpressionKind::Call(call_expr) => {
                // TODO: push a stack frame or something here?
                self.walk_expr(&mut call_expr.func);
                call_expr.arguments.iter_mut().for_each(|ref mut expr| {
                    self.walk_expr(expr);
                });
            }
            ast::ExpressionKind::MethodCall(mc_expr) => {
                // TODO: also push a stack frame here
                self.walk_expr(&mut mc_expr.object);
                mc_expr.arguments.iter_mut().for_each(|ref mut expr| {
                    self.walk_expr(expr);
                });
            }
            ast::ExpressionKind::Constructor(c_expr) => {
                c_expr.fields.iter_mut().for_each(|(_id, ref mut expr)| {
                    self.walk_expr(expr);
                });
            }
            ast::ExpressionKind::MemberAccess(ma_expr) => {
                self.walk_expr(&mut ma_expr.lhs);
            }
            ast::ExpressionKind::Cast(cast_expr) => {
                self.walk_expr(&mut cast_expr.lhs);
            }
            ast::ExpressionKind::Infix(infix_expr) => {
                self.walk_expr(&mut infix_expr.lhs);
                self.walk_expr(&mut infix_expr.rhs);
            }
            ast::ExpressionKind::If(if_expr) => {
                self.walk_expr(&mut if_expr.condition);
                self.walk_expr(&mut if_expr.consequence);
                if let Some(ref mut alt) = if_expr.alternative {
                    self.walk_expr(alt);
                }
            }
            ast::ExpressionKind::Tuple(exprs) => {
                exprs.iter_mut().for_each(|ref mut expr| {
                    self.walk_expr(expr);
                });
            }
            ast::ExpressionKind::Lambda(lambda) => {
                self.walk_expr(&mut lambda.body);
            }
            ast::ExpressionKind::Parenthesized(expr) => {
                self.walk_expr(expr);
            }
            _ => {}
        }
    }

    fn walk_for(&mut self, for_stmt: &mut ast::ForLoopStatement) {
        let var_name = &for_stmt.identifier.0.contents;
        let var_id = self.insert_var(var_name);

        let set_stmt = build_assign_var_stmt(var_id, id_expr(&for_stmt.identifier));
        let drop_stmt = build_drop_var_stmt(var_id, Span::empty(for_stmt.span.end()));

        self.walk_expr(&mut for_stmt.block);
        for_stmt.block = ast::Expression {
            kind: ast::ExpressionKind::Block(ast::BlockExpression {
<<<<<<< HEAD
                is_unsafe: false,
=======
>>>>>>> f883ac62
                statements: vec![
                    set_stmt,
                    ast::Statement {
                        kind: ast::StatementKind::Semi(for_stmt.block.clone()),
                        span: for_stmt.block.span,
                    },
                    drop_stmt,
                ],
            }),
            span: for_stmt.span,
        };
    }

    fn walk_statement(&mut self, stmt: &mut ast::Statement) {
        match &mut stmt.kind {
            ast::StatementKind::Let(let_stmt) => {
                *stmt = self.walk_let_statement(let_stmt, &stmt.span);
            }
            ast::StatementKind::Assign(assign_stmt) => {
                *stmt = self.walk_assign_statement(assign_stmt, &stmt.span);
            }
            ast::StatementKind::Expression(expr) => {
                self.walk_expr(expr);
            }
            ast::StatementKind::Semi(expr) => {
                self.walk_expr(expr);
            }
            ast::StatementKind::For(ref mut for_stmt) => {
                self.walk_for(for_stmt);
            }
            _ => {} // Constrain, Error
        }
    }

    fn insert_state_set_oracle(&self, module: &mut ParsedModule, n: u32) {
        let member_assigns = (1..=n)
            .map(|i| format!["__debug_member_assign_{i}"])
            .collect::<Vec<String>>()
            .join(",\n");
        let (program, errors) = parse_program(&format!(
            r#"
            use dep::__debug::{{
                __debug_var_assign,
                __debug_var_drop,
                __debug_fn_enter,
                __debug_fn_exit,
                __debug_dereference_assign,
                {member_assigns},
            }};"#
        ));
        if !errors.is_empty() {
            panic!("errors parsing internal oracle definitions: {errors:?}")
        }
        module.items.extend(program.items);
    }
}

pub fn build_debug_crate_file() -> String {
    [
        r#"
            #[oracle(__debug_var_assign)]
            unconstrained fn __debug_var_assign_oracle<T>(_var_id: u32, _value: T) {}
            unconstrained fn __debug_var_assign_inner<T>(var_id: u32, value: T) {
                __debug_var_assign_oracle(var_id, value);
            }
            pub fn __debug_var_assign<T>(var_id: u32, value: T) {
                unsafe {{
                    __debug_var_assign_inner(var_id, value);
                }}
            }

            #[oracle(__debug_var_drop)]
            unconstrained fn __debug_var_drop_oracle(_var_id: u32) {}
            unconstrained fn __debug_var_drop_inner(var_id: u32) {
                __debug_var_drop_oracle(var_id);
            }
<<<<<<< HEAD
            pub fn __debug_var_drop<T>(var_id: u32) {
                unsafe {{
                    __debug_var_drop_inner(var_id);
                }}
=======
            pub fn __debug_var_drop(var_id: u32) {
                __debug_var_drop_inner(var_id);
>>>>>>> f883ac62
            }

            #[oracle(__debug_fn_enter)]
            unconstrained fn __debug_fn_enter_oracle(_fn_id: u32) {}
            unconstrained fn __debug_fn_enter_inner(fn_id: u32) {
                __debug_fn_enter_oracle(fn_id);
            }
            pub fn __debug_fn_enter(fn_id: u32) {
                __debug_fn_enter_inner(fn_id);
            }

            #[oracle(__debug_fn_exit)]
            unconstrained fn __debug_fn_exit_oracle(_fn_id: u32) {}
            unconstrained fn __debug_fn_exit_inner(fn_id: u32) {
                __debug_fn_exit_oracle(fn_id);
            }
            pub fn __debug_fn_exit(fn_id: u32) {
                __debug_fn_exit_inner(fn_id);
            }

            #[oracle(__debug_dereference_assign)]
            unconstrained fn __debug_dereference_assign_oracle<T>(_var_id: u32, _value: T) {}
            unconstrained fn __debug_dereference_assign_inner<T>(var_id: u32, value: T) {
                __debug_dereference_assign_oracle(var_id, value);
            }
            pub fn __debug_dereference_assign<T>(var_id: u32, value: T) {
                unsafe {{
                    __debug_dereference_assign_inner(var_id, value);
                }}
            }
        "#
        .to_string(),
        (1..=MAX_MEMBER_ASSIGN_DEPTH)
            .map(|n| {
                // The variable signature has to be generic as Noir supports using any polymorphic integer as an index.
                // If we were to set a specific type for index signatures here, such as `Field`, we will error in
                // type checking if we attempt to index with a different type such as `u8`.
                let var_sig =
                    (0..n).map(|i| format!["_v{i}: Index"]).collect::<Vec<String>>().join(", ");
                let vars = (0..n).map(|i| format!["_v{i}"]).collect::<Vec<String>>().join(", ");
                format!(
                    r#"
                #[oracle(__debug_member_assign_{n})]
                unconstrained fn __debug_oracle_member_assign_{n}<T, Index>(
                    _var_id: u32, _value: T, {var_sig}
                ) {{}}
                unconstrained fn __debug_inner_member_assign_{n}<T, Index>(
                    var_id: u32, value: T, {var_sig}
                ) {{
                    __debug_oracle_member_assign_{n}(var_id, value, {vars});
                }}
                pub fn __debug_member_assign_{n}<T, Index>(var_id: u32, value: T, {var_sig}) {{
                    unsafe {{
                        __debug_inner_member_assign_{n}(var_id, value, {vars});
                    }}
                }}

            "#
                )
            })
            .collect::<Vec<String>>()
            .join("\n"),
    ]
    .join("\n")
}

fn build_assign_var_stmt(var_id: SourceVarId, expr: ast::Expression) -> ast::Statement {
    let span = expr.span;
    let kind = ast::ExpressionKind::Call(Box::new(ast::CallExpression {
        func: Box::new(ast::Expression {
            kind: ast::ExpressionKind::Variable(
                ast::Path {
                    segments: vec![ident("__debug_var_assign", span)],
                    kind: PathKind::Plain,
                    span,
                },
                None,
            ),
            span,
        }),
        arguments: vec![uint_expr(var_id.0 as u128, span), expr],
    }));
    ast::Statement { kind: ast::StatementKind::Semi(ast::Expression { kind, span }), span }
}

fn build_drop_var_stmt(var_id: SourceVarId, span: Span) -> ast::Statement {
    let kind = ast::ExpressionKind::Call(Box::new(ast::CallExpression {
        func: Box::new(ast::Expression {
            kind: ast::ExpressionKind::Variable(
                ast::Path {
                    segments: vec![ident("__debug_var_drop", span)],
                    kind: PathKind::Plain,
                    span,
                },
                None,
            ),
            span,
        }),
        arguments: vec![uint_expr(var_id.0 as u128, span)],
    }));
    ast::Statement { kind: ast::StatementKind::Semi(ast::Expression { kind, span }), span }
}

fn build_assign_member_stmt(
    var_id: SourceVarId,
    indexes: &[ast::Expression],
    expr: &ast::Expression,
) -> ast::Statement {
    let arity = indexes.len();
    if arity > MAX_MEMBER_ASSIGN_DEPTH {
        unreachable!("Assignment to member exceeds maximum depth for debugging");
    }
    let span = expr.span;
    let kind = ast::ExpressionKind::Call(Box::new(ast::CallExpression {
        func: Box::new(ast::Expression {
            kind: ast::ExpressionKind::Variable(
                ast::Path {
                    segments: vec![ident(&format!["__debug_member_assign_{arity}"], span)],
                    kind: PathKind::Plain,
                    span,
                },
                None,
            ),
            span,
        }),
        arguments: [
            vec![uint_expr(var_id.0 as u128, span)],
            vec![expr.clone()],
            indexes.iter().rev().cloned().collect(),
        ]
        .concat(),
    }));
    ast::Statement { kind: ast::StatementKind::Semi(ast::Expression { kind, span }), span }
}

fn build_debug_call_stmt(fname: &str, fn_id: DebugFnId, span: Span) -> ast::Statement {
    let kind = ast::ExpressionKind::Call(Box::new(ast::CallExpression {
        func: Box::new(ast::Expression {
            kind: ast::ExpressionKind::Variable(
                ast::Path {
                    segments: vec![ident(&format!["__debug_fn_{fname}"], span)],
                    kind: PathKind::Plain,
                    span,
                },
                None,
            ),
            span,
        }),
        arguments: vec![uint_expr(fn_id.0 as u128, span)],
    }));
    ast::Statement { kind: ast::StatementKind::Semi(ast::Expression { kind, span }), span }
}

fn pattern_vars(pattern: &ast::Pattern) -> Vec<(ast::Ident, bool)> {
    let mut vars = vec![];
    let mut stack = VecDeque::from([(pattern, false)]);
    while stack.front().is_some() {
        let (pattern, is_mut) = stack.pop_front().unwrap();
        match pattern {
            ast::Pattern::Identifier(id) => {
                vars.push((id.clone(), is_mut));
            }
            ast::Pattern::Mutable(pattern, _, _) => {
                stack.push_back((pattern, true));
            }
            ast::Pattern::Tuple(patterns, _) => {
                stack.extend(patterns.iter().map(|pattern| (pattern, false)));
            }
            ast::Pattern::Struct(_, pids, _) => {
                stack.extend(pids.iter().map(|(_, pattern)| (pattern, is_mut)));
                vars.extend(pids.iter().map(|(id, _)| (id.clone(), false)));
            }
        }
    }
    vars
}

fn pattern_to_string(pattern: &ast::Pattern) -> String {
    match pattern {
        ast::Pattern::Identifier(id) => id.0.contents.clone(),
        ast::Pattern::Mutable(mpat, _, _) => format!("mut {}", pattern_to_string(mpat.as_ref())),
        ast::Pattern::Tuple(elements, _) => format!(
            "({})",
            elements.iter().map(pattern_to_string).collect::<Vec<String>>().join(", ")
        ),
        ast::Pattern::Struct(name, fields, _) => {
            format!(
                "{} {{ {} }}",
                name,
                fields
                    .iter()
                    .map(|(field_ident, field_pattern)| {
                        format!("{}: {}", &field_ident.0.contents, pattern_to_string(field_pattern))
                    })
                    .collect::<Vec<_>>()
                    .join(", "),
            )
        }
    }
}

fn ident(s: &str, span: Span) -> ast::Ident {
    ast::Ident(Spanned::from(span, s.to_string()))
}

fn id_expr(id: &ast::Ident) -> ast::Expression {
    ast::Expression {
        kind: ast::ExpressionKind::Variable(
            Path { segments: vec![id.clone()], kind: PathKind::Plain, span: id.span() },
            None,
        ),
        span: id.span(),
    }
}

fn uint_expr(x: u128, span: Span) -> ast::Expression {
    ast::Expression {
        kind: ast::ExpressionKind::Literal(ast::Literal::Integer(x.into(), false)),
        span,
    }
}

fn sint_expr(x: i128, span: Span) -> ast::Expression {
    ast::Expression {
        kind: ast::ExpressionKind::Literal(ast::Literal::Integer(x.abs().into(), x < 0)),
        span,
    }
}<|MERGE_RESOLUTION|>--- conflicted
+++ resolved
@@ -113,12 +113,6 @@
             })
             .collect();
 
-<<<<<<< HEAD
-        self.walk_scope(&mut func.body.statements, func.span);
-
-        // prepend fn params:
-        func.body.statements = [set_fn_params, func.body.statements.clone()].concat();
-=======
         let func_body = &mut func.body.statements;
         let mut statements = take(func_body);
 
@@ -134,7 +128,6 @@
         func_body.extend(statements);
         func_body.push(exit_stmt);
         func_body.push(last_stmt);
->>>>>>> f883ac62
     }
 
     // Modify a vector of statements in-place, adding instrumentation for sets and drops.
@@ -257,10 +250,7 @@
                 comptime: false,
                 expression: ast::Expression {
                     kind: ast::ExpressionKind::Block(ast::BlockExpression {
-<<<<<<< HEAD
                         is_unsafe: true,
-=======
->>>>>>> f883ac62
                         statements: block_stmts,
                     }),
                     span: let_stmt.expression.span,
@@ -353,10 +343,7 @@
                 lvalue: assign_stmt.lvalue.clone(),
                 expression: ast::Expression {
                     kind: ast::ExpressionKind::Block(ast::BlockExpression {
-<<<<<<< HEAD
                         is_unsafe: false,
-=======
->>>>>>> f883ac62
                         statements: vec![
                             ast::Statement { kind: let_kind, span: expression_span },
                             new_assign_stmt,
@@ -444,10 +431,7 @@
         self.walk_expr(&mut for_stmt.block);
         for_stmt.block = ast::Expression {
             kind: ast::ExpressionKind::Block(ast::BlockExpression {
-<<<<<<< HEAD
                 is_unsafe: false,
-=======
->>>>>>> f883ac62
                 statements: vec![
                     set_stmt,
                     ast::Statement {
@@ -524,15 +508,10 @@
             unconstrained fn __debug_var_drop_inner(var_id: u32) {
                 __debug_var_drop_oracle(var_id);
             }
-<<<<<<< HEAD
-            pub fn __debug_var_drop<T>(var_id: u32) {
+            pub fn __debug_var_drop(var_id: u32) {
                 unsafe {{
                     __debug_var_drop_inner(var_id);
                 }}
-=======
-            pub fn __debug_var_drop(var_id: u32) {
-                __debug_var_drop_inner(var_id);
->>>>>>> f883ac62
             }
 
             #[oracle(__debug_fn_enter)]
@@ -541,7 +520,9 @@
                 __debug_fn_enter_oracle(fn_id);
             }
             pub fn __debug_fn_enter(fn_id: u32) {
-                __debug_fn_enter_inner(fn_id);
+                unsafe {{
+                    __debug_fn_enter_inner(fn_id);
+                }}
             }
 
             #[oracle(__debug_fn_exit)]
@@ -550,7 +531,9 @@
                 __debug_fn_exit_oracle(fn_id);
             }
             pub fn __debug_fn_exit(fn_id: u32) {
-                __debug_fn_exit_inner(fn_id);
+                unsafe {{
+                    __debug_fn_exit_inner(fn_id);
+                }}
             }
 
             #[oracle(__debug_dereference_assign)]
