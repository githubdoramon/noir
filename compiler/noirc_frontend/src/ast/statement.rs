--- conflicted
+++ resolved
@@ -642,10 +642,7 @@
 
                 let block_span = block.span;
                 let new_block = BlockExpression {
-<<<<<<< HEAD
                     is_unsafe: false,
-=======
->>>>>>> f883ac62
                     statements: vec![
                         let_elem,
                         Statement { kind: StatementKind::Expression(block), span: block_span },
@@ -663,17 +660,13 @@
                 };
 
                 let block = ExpressionKind::Block(BlockExpression {
-<<<<<<< HEAD
                     is_unsafe: false,
                     statements: vec![let_array, for_loop],
                 });
-                StatementKind::Expression(Expression::new(block, for_loop_span))
-=======
-                    statements: vec![let_array, for_loop],
-                });
-                let kind = StatementKind::Expression(Expression::new(block, for_loop_span));
-                Statement { kind, span: for_loop_span }
->>>>>>> f883ac62
+                Statement {
+                    kind: StatementKind::Expression(Expression::new(block, for_loop_span)),
+                    span: for_loop_span
+                }
             }
         }
     }
