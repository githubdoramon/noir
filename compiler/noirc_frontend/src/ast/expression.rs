--- conflicted
+++ resolved
@@ -212,10 +212,7 @@
         // as a sequence of { if, tuple } rather than a function call. This behavior matches rust.
         let kind = if matches!(&lhs.kind, ExpressionKind::If(..)) {
             ExpressionKind::Block(BlockExpression {
-<<<<<<< HEAD
                 is_unsafe: false,
-=======
->>>>>>> f883ac62
                 statements: vec![
                     Statement { kind: StatementKind::Expression(lhs), span },
                     Statement {
@@ -487,10 +484,7 @@
 
 #[derive(Debug, PartialEq, Eq, Clone)]
 pub struct BlockExpression {
-<<<<<<< HEAD
     pub is_unsafe: bool,
-=======
->>>>>>> f883ac62
     pub statements: Vec<Statement>,
 }
 
@@ -590,12 +584,8 @@
 
 impl Display for BlockExpression {
     fn fmt(&self, f: &mut std::fmt::Formatter<'_>) -> std::fmt::Result {
-<<<<<<< HEAD
         let safety = if self.is_unsafe { "unsafe " } else { "" };
         writeln!(f, "{safety}{{")?;
-=======
-        writeln!(f, "{{")?;
->>>>>>> f883ac62
         for statement in &self.statements {
             let statement = statement.kind.to_string();
             for line in statement.lines() {
