--- conflicted
+++ resolved
@@ -1131,11 +1131,8 @@
             all_generics: Vec::new(),
             is_trait_function: false,
             parameter_idents: Vec::new(),
-<<<<<<< HEAD
             generic_idents: Vec::new(),
-=======
             function_body: FunctionBody::Resolved,
->>>>>>> 2e543b40
         }
     }
 
