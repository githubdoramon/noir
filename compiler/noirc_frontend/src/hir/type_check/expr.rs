--- conflicted
+++ resolved
@@ -184,42 +184,8 @@
                     (typ, *arg, self.interner.expr_span(arg))
                 });
 
-<<<<<<< HEAD
-                // Check that we are not passing a mutable reference from a constrained runtime to an unconstrained runtime
-                if is_current_func_constrained && is_unconstrained_call {
-                    for (typ, _, _) in args.iter() {
-                        if !typ.is_valid_for_unconstrained_boundary() {
-                            self.errors.push(TypeCheckError::ConstrainedReferenceToUnconstrained {
-                                span: self.interner.expr_span(expr_id),
-                            });
-                            return Type::Error;
-                        }
-                    }
-                }
-
-                let span = self.interner.expr_span(expr_id);
-                let return_type = self.bind_function_type(function, args, span);
-
-                // Check that we are not passing a slice from an unconstrained runtime to a constrained runtime
-                if is_current_func_constrained && is_unconstrained_call {
-                    if return_type.contains_slice() {
-                        self.errors.push(TypeCheckError::UnconstrainedSliceReturnToConstrained {
-                            span: self.interner.expr_span(expr_id),
-                        });
-                        return Type::Error;
-                    } else if !return_type.is_valid_for_unconstrained_boundary() {
-                        self.errors.push(TypeCheckError::UnconstrainedReferenceToConstrained {
-                            span: self.interner.expr_span(expr_id),
-                        });
-                        return Type::Error;
-                    }
-                };
-
-                return_type
-=======
                 let span = self.interner.expr_span(expr_id);
                 self.check_call(&call_expr, function, args, span)
->>>>>>> c93c7380
             }
             HirExpression::MethodCall(mut method_call) => {
                 let method_call_span = self.interner.expr_span(expr_id);
@@ -374,7 +340,7 @@
         // Check that we are not passing a mutable reference from a constrained runtime to an unconstrained runtime
         if is_current_func_constrained && is_unconstrained_call {
             for (typ, _, _) in args.iter() {
-                if matches!(&typ.follow_bindings(), Type::MutableReference(_)) {
+                if typ.is_valid_for_unconstrained_boundary() {
                     self.errors.push(TypeCheckError::ConstrainedReferenceToUnconstrained { span });
                 }
             }
