--- conflicted
+++ resolved
@@ -489,14 +489,9 @@
     use iter_extended::btree_map;
     use noirc_errors::{Location, Span};
 
-<<<<<<< HEAD
     use crate::ast::{
-        BinaryOpKind, Distinctness, FunctionKind, FunctionReturnType, Path, Visibility,
+        BinaryOpKind, FunctionKind, FunctionReturnType, Path, Visibility,
     };
-    use crate::composer::Composer;
-=======
-    use crate::ast::{BinaryOpKind, FunctionKind, FunctionReturnType, Path, Visibility};
->>>>>>> 91a16e7b
     use crate::graph::CrateId;
     use crate::hir::def_map::{ModuleData, ModuleId};
     use crate::hir::resolution::import::{
