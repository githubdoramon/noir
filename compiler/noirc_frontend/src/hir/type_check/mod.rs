--- conflicted
+++ resolved
@@ -560,11 +560,8 @@
             has_inline_attribute: false,
             all_generics: Vec::new(),
             parameter_idents: Vec::new(),
-<<<<<<< HEAD
             generic_idents: Vec::new(),
-=======
             function_body: FunctionBody::Resolved,
->>>>>>> 2e543b40
         };
         interner.push_fn_meta(func_meta, func_id);
 
