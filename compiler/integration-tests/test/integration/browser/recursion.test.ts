/* eslint-disable @typescript-eslint/ban-ts-comment */
import { expect } from "@esm-bundle/chai";
import { TEST_LOG_LEVEL } from "../../environment.js";
import { Logger } from "tslog";
import { initializeResolver } from "@noir-lang/source-resolver";
import newCompiler, {
  compile,
  init_log_level as compilerLogLevel,
} from "@noir-lang/noir_wasm";
<<<<<<< HEAD
import { Program } from "@noir-lang/noir_js";
import { BarretenbergBackend } from "@noir-lang/backend_barretenberg";
=======
import { decompressSync as gunzip } from "fflate";
import { acvm, abi, generateWitness } from "@noir-lang/noir_js";
>>>>>>> 5e43bb68

// @ts-ignore
// import { Barretenberg, RawBuffer, Crs } from "@aztec/bb.js";

import * as TOML from "smol-toml";

const logger = new Logger({ name: "test", minLevel: TEST_LOG_LEVEL });

<<<<<<< HEAD
// const { default: initACVM, executeCircuit, compressWitness } = acvm;
// const { default: newABICoder, abiEncode } = abi;
=======
const { default: initACVM } = acvm;
const { default: newABICoder } = abi;
>>>>>>> 5e43bb68

await newCompiler();
// await newABICoder();
// await initACVM();

compilerLogLevel("INFO");

const numberOfThreads = navigator.hardwareConcurrency || 1;

const base_relative_path = "../../../../..";
const circuit_main = "compiler/integration-tests/test/circuits/main";
const circuit_recursion = "compiler/integration-tests/test/circuits/recursion";

async function getFile(url: URL): Promise<string> {
  const response = await fetch(url);

  if (!response.ok) throw new Error("Network response was not OK");

  return await response.text();
}

// const CIRCUIT_SIZE = 2 ** 19;

// const api = await Barretenberg.new(numberOfThreads);
// await api.commonInitSlabAllocator(CIRCUIT_SIZE);
// // Plus 1 needed!
// const crs = await Crs.new(CIRCUIT_SIZE + 1);
// await api.srsInitSrs(
//   new RawBuffer(crs.getG1Data()),
//   crs.numPoints,
//   new RawBuffer(crs.getG2Data()),
// );

// const acirComposer = await api.acirNewAcirComposer(CIRCUIT_SIZE);

async function getCircuit(noirSource: string) {
  // eslint-disable-next-line @typescript-eslint/no-unused-vars
  initializeResolver((id: string) => {
    logger.debug("source-resolver: resolving:", id);
    return noirSource;
  });

  return compile({});
}

<<<<<<< HEAD
// async function generateWitness(acir, abi, inputs) {
//   const witnessMap: WitnessMap = abiEncode(abi, inputs, null);

//   const compressedByteCode = Uint8Array.from(atob(acir), (c) =>
//     c.charCodeAt(0),
//   );

//   return executeCircuit(compressedByteCode, witnessMap, () => {
//     throw Error("unexpected oracle");
//   });
// }

// async function generateProof(
//   acirUint8Array: Uint8Array,
//   witnessUint8Array: Uint8Array,
//   optimizeForRecursion: boolean,
// ) {
//   // This took ~6.5 minutes!
//   return api.acirCreateProof(
//     acirComposer,
//     acirUint8Array,
//     witnessUint8Array,
//     optimizeForRecursion,
//   );
// }

// async function verifyProof(proof: Uint8Array, optimizeForRecursion: boolean) {
//   await api.acirInitVerificationKey(acirComposer);
//   const verified = await api.acirVerifyProof(
//     acirComposer,
//     proof,
//     optimizeForRecursion,
//   );
//   return verified;
// }
=======
async function generateProof(
  acirUint8Array: Uint8Array,
  witnessUint8Array: Uint8Array,
  optimizeForRecursion: boolean,
) {
  // This took ~6.5 minutes!
  return api.acirCreateProof(
    acirComposer,
    acirUint8Array,
    witnessUint8Array,
    optimizeForRecursion,
  );
}

async function verifyProof(proof: Uint8Array, optimizeForRecursion: boolean) {
  await api.acirInitVerificationKey(acirComposer);
  const verified = await api.acirVerifyProof(
    acirComposer,
    proof,
    optimizeForRecursion,
  );
  return verified;
}
>>>>>>> 5e43bb68

describe("It compiles noir program code, receiving circuit bytes and abi object.", () => {
  let circuit_main_source;
  let circuit_main_toml;
  let circuit_recursion_source;

  before(async () => {
    const circuit_main_source_url = new URL(
      `${base_relative_path}/${circuit_main}/src/main.nr`,
      import.meta.url
    );
    const circuit_main_toml_url = new URL(
      `${base_relative_path}/${circuit_main}/Prover.toml`,
      import.meta.url
    );

    circuit_main_source = await getFile(circuit_main_source_url);
    circuit_main_toml = await getFile(circuit_main_toml_url);

    const circuit_recursion_source_url = new URL(
      `${base_relative_path}/${circuit_recursion}/src/main.nr`,
      import.meta.url
    );

    circuit_recursion_source = await getFile(circuit_recursion_source_url);
  });

  it("Should generate valid inner proof for correct input, then verify proof within a proof", async () => {
<<<<<<< HEAD
    const compiled_main_circuit = await getCircuit(circuit_main_source);
    console.log(compiled_main_circuit);
    const main_inputs = TOML.parse(circuit_main_toml);

    const backend = new BarretenbergBackend({
      bytecode: compiled_main_circuit.circuit,
      abi: compiled_main_circuit.abi,
    });

    const program = new Program(
      {
        bytecode: compiled_main_circuit.circuit,
        abi: compiled_main_circuit.abi,
      },
      backend,
    );
=======
    const { circuit: main_circuit, abi: main_abi } =
      await getCircuit(circuit_main_source);
    const main_inputs = TOML.parse(circuit_main_toml);

    const main_witnessUint8Array = await generateWitness(
      {
        bytecode: main_circuit,
        abi: main_abi,
      },
      main_inputs,
    );
    const main_compressedByteCode = Uint8Array.from(atob(main_circuit), (c) =>
      c.charCodeAt(0),
    );
    const main_acirUint8Array = gunzip(main_compressedByteCode);
>>>>>>> 5e43bb68

    const proof = await program.generateProof(main_inputs);

    const isValid = await program.verifyProof(proof);

    expect(isValid).to.be.true;

    // const main_witness = await generateWitness(
    //   main_circuit,
    //   main_abi,
    //   main_inputs,
    // );
    // const main_compressedByteCode = Uint8Array.from(atob(main_circuit), (c) =>
    //   c.charCodeAt(0),
    // );
    // const main_compressedWitness = compressWitness(main_witness);
    // const main_acirUint8Array = gunzip(main_compressedByteCode);
    // const main_witnessUint8Array = gunzip(main_compressedWitness);

    // const optimizeMainProofForRecursion = true;

    // const main_proof = await generateProof(
    //   main_acirUint8Array,
    //   main_witnessUint8Array,
    //   optimizeMainProofForRecursion,
    // );

    // const main_verification = await verifyProof(
    //   main_proof,
    //   optimizeMainProofForRecursion,
    // );

    // logger.debug("main_verification", main_verification);

<<<<<<< HEAD
    // expect(main_verification).to.be.true;
=======
    const recursion_inputs = {
      verification_key: vkAsFields,
      proof: proofAsFields,
      public_inputs: [main_inputs.y],
      key_hash: vkHash,
      // eslint-disable-next-line prettier/prettier
      input_aggregation_object: ["0", "0", "0", "0", "0", "0", "0", "0", "0", "0", "0", "0", "0", "0", "0", "0"],
    };
>>>>>>> 5e43bb68

    // const numPublicInputs = 1;
    // const proofAsFields = (
    //   await api.acirSerializeProofIntoFields(
    //     acirComposer,
    //     main_proof,
    //     numPublicInputs,
    //   )
    // ).map((p) => p.toString());

    // const vk = await api.acirSerializeVerificationKeyIntoFields(acirComposer);

<<<<<<< HEAD
    // const vkAsFields = vk[0].map((vk) => vk.toString());
    // const vkHash = vk[1].toString();
=======
    const recursion_witnessUint8Array = await generateWitness(
      {
        bytecode: recursion_circuit,
        abi: recursion_abi,
      },
      recursion_inputs,
    );
>>>>>>> 5e43bb68

    // const recursion_inputs = {
    //   verification_key: vkAsFields,
    //   proof: proofAsFields,
    //   public_inputs: [main_inputs.y],
    //   key_hash: vkHash,
    //   // eslint-disable-next-line prettier/prettier
    //   input_aggregation_object: ["0", "0", "0", "0", "0", "0", "0", "0", "0", "0", "0", "0", "0", "0", "0", "0"]
    // };

<<<<<<< HEAD
    // logger.debug("recursion_inputs", recursion_inputs);
=======
    const recursion_acirUint8Array = gunzip(recursion_compressedByteCode);
>>>>>>> 5e43bb68

    // const { circuit: recursion_circuit, abi: recursion_abi } = await getCircuit(
    //   circuit_recursion_source,
    // );

    // const recursion_witness = await generateWitness(
    //   recursion_circuit,
    //   recursion_abi,
    //   recursion_inputs,
    // );

    // const recursion_compressedByteCode = Uint8Array.from(
    //   atob(recursion_circuit),
    //   (c) => c.charCodeAt(0),
    // );

    // const recursion_compressedWitness = compressWitness(recursion_witness);
    // const recursion_acirUint8Array = gunzip(recursion_compressedByteCode);
    // const recursion_witnessUint8Array = gunzip(recursion_compressedWitness);

    // const optimizeRecursionProofForRecursion = false;

    // const recursion_proof = await generateProof(
    //   recursion_acirUint8Array,
    //   recursion_witnessUint8Array,
    //   optimizeRecursionProofForRecursion,
    // );

    // const recursion_numPublicInputs = 1;

    // const recursion_proofAsFields = (
    //   await api.acirSerializeProofIntoFields(
    //     acirComposer,
    //     recursion_proof,
    //     recursion_numPublicInputs,
    //   )
    // ).map((p) => p.toString());

    // logger.debug("recursion_proofAsFields", recursion_proofAsFields);

    // const recursion_verification = await verifyProof(recursion_proof, false);

    // logger.debug("recursion_verification", recursion_verification);

    // expect(recursion_verification).to.be.true;
  }).timeout(60 * 20e3);
});<|MERGE_RESOLUTION|>--- conflicted
+++ resolved
@@ -7,13 +7,8 @@
   compile,
   init_log_level as compilerLogLevel,
 } from "@noir-lang/noir_wasm";
-<<<<<<< HEAD
 import { Program } from "@noir-lang/noir_js";
 import { BarretenbergBackend } from "@noir-lang/backend_barretenberg";
-=======
-import { decompressSync as gunzip } from "fflate";
-import { acvm, abi, generateWitness } from "@noir-lang/noir_js";
->>>>>>> 5e43bb68
 
 // @ts-ignore
 // import { Barretenberg, RawBuffer, Crs } from "@aztec/bb.js";
@@ -22,13 +17,8 @@
 
 const logger = new Logger({ name: "test", minLevel: TEST_LOG_LEVEL });
 
-<<<<<<< HEAD
 // const { default: initACVM, executeCircuit, compressWitness } = acvm;
 // const { default: newABICoder, abiEncode } = abi;
-=======
-const { default: initACVM } = acvm;
-const { default: newABICoder } = abi;
->>>>>>> 5e43bb68
 
 await newCompiler();
 // await newABICoder();
@@ -74,7 +64,6 @@
   return compile({});
 }
 
-<<<<<<< HEAD
 // async function generateWitness(acir, abi, inputs) {
 //   const witnessMap: WitnessMap = abiEncode(abi, inputs, null);
 
@@ -110,31 +99,6 @@
 //   );
 //   return verified;
 // }
-=======
-async function generateProof(
-  acirUint8Array: Uint8Array,
-  witnessUint8Array: Uint8Array,
-  optimizeForRecursion: boolean,
-) {
-  // This took ~6.5 minutes!
-  return api.acirCreateProof(
-    acirComposer,
-    acirUint8Array,
-    witnessUint8Array,
-    optimizeForRecursion,
-  );
-}
-
-async function verifyProof(proof: Uint8Array, optimizeForRecursion: boolean) {
-  await api.acirInitVerificationKey(acirComposer);
-  const verified = await api.acirVerifyProof(
-    acirComposer,
-    proof,
-    optimizeForRecursion,
-  );
-  return verified;
-}
->>>>>>> 5e43bb68
 
 describe("It compiles noir program code, receiving circuit bytes and abi object.", () => {
   let circuit_main_source;
@@ -163,7 +127,6 @@
   });
 
   it("Should generate valid inner proof for correct input, then verify proof within a proof", async () => {
-<<<<<<< HEAD
     const compiled_main_circuit = await getCircuit(circuit_main_source);
     console.log(compiled_main_circuit);
     const main_inputs = TOML.parse(circuit_main_toml);
@@ -180,23 +143,6 @@
       },
       backend,
     );
-=======
-    const { circuit: main_circuit, abi: main_abi } =
-      await getCircuit(circuit_main_source);
-    const main_inputs = TOML.parse(circuit_main_toml);
-
-    const main_witnessUint8Array = await generateWitness(
-      {
-        bytecode: main_circuit,
-        abi: main_abi,
-      },
-      main_inputs,
-    );
-    const main_compressedByteCode = Uint8Array.from(atob(main_circuit), (c) =>
-      c.charCodeAt(0),
-    );
-    const main_acirUint8Array = gunzip(main_compressedByteCode);
->>>>>>> 5e43bb68
 
     const proof = await program.generateProof(main_inputs);
 
@@ -231,18 +177,7 @@
 
     // logger.debug("main_verification", main_verification);
 
-<<<<<<< HEAD
     // expect(main_verification).to.be.true;
-=======
-    const recursion_inputs = {
-      verification_key: vkAsFields,
-      proof: proofAsFields,
-      public_inputs: [main_inputs.y],
-      key_hash: vkHash,
-      // eslint-disable-next-line prettier/prettier
-      input_aggregation_object: ["0", "0", "0", "0", "0", "0", "0", "0", "0", "0", "0", "0", "0", "0", "0", "0"],
-    };
->>>>>>> 5e43bb68
 
     // const numPublicInputs = 1;
     // const proofAsFields = (
@@ -255,18 +190,8 @@
 
     // const vk = await api.acirSerializeVerificationKeyIntoFields(acirComposer);
 
-<<<<<<< HEAD
     // const vkAsFields = vk[0].map((vk) => vk.toString());
     // const vkHash = vk[1].toString();
-=======
-    const recursion_witnessUint8Array = await generateWitness(
-      {
-        bytecode: recursion_circuit,
-        abi: recursion_abi,
-      },
-      recursion_inputs,
-    );
->>>>>>> 5e43bb68
 
     // const recursion_inputs = {
     //   verification_key: vkAsFields,
@@ -277,11 +202,7 @@
     //   input_aggregation_object: ["0", "0", "0", "0", "0", "0", "0", "0", "0", "0", "0", "0", "0", "0", "0", "0"]
     // };
 
-<<<<<<< HEAD
     // logger.debug("recursion_inputs", recursion_inputs);
-=======
-    const recursion_acirUint8Array = gunzip(recursion_compressedByteCode);
->>>>>>> 5e43bb68
 
     // const { circuit: recursion_circuit, abi: recursion_abi } = await getCircuit(
     //   circuit_recursion_source,
