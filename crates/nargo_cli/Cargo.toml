--- conflicted
+++ resolved
@@ -43,11 +43,7 @@
 tokio = { version = "1.0.0" }
 
 # Backends
-<<<<<<< HEAD
-acvm-backend-barretenberg = { version = "0.4.0", default-features = false, optional = true}
-=======
 acvm-backend-barretenberg = { version = "0.5.0", default-features = false }
->>>>>>> 27eb7488
 
 [dev-dependencies]
 tempdir = "0.3.7"
