//! SSA stands for Single Static Assignment
//! The IR presented in this module will already
//! be in SSA form and will be used to apply
//! conventional optimizations like Common Subexpression
//! elimination and constant folding.
//!
//! This module heavily borrows from Cranelift
#![allow(dead_code)]

use crate::errors::RuntimeError;
use acvm::{
<<<<<<< HEAD
    acir::circuit::{Circuit, Opcode as AcirOpcode},
=======
    acir::circuit::{Circuit, Opcode as AcirOpcode, PublicInputs},
>>>>>>> eae624bc
    Language,
};
use noirc_abi::Abi;

use noirc_frontend::monomorphization::ast::Program;

use self::{abi_gen::gen_abi, acir_gen::GeneratedAcir, ssa_gen::Ssa};

mod abi_gen;
mod acir_gen;
mod ir;
mod opt;
mod ssa_builder;
pub mod ssa_gen;

/// Optimize the given program by converting it into SSA
/// form and performing optimizations there. When finished,
/// convert the final SSA into ACIR and return it.
pub(crate) fn optimize_into_acir(program: Program) -> GeneratedAcir {
    let func_signature = program.main_function_signature.clone();
    ssa_gen::generate_ssa(program)
        .print("Initial SSA:")
        .inline_functions()
        .print("After Inlining:")
        .unroll_loops()
        .print("After Unrolling:")
        .simplify_cfg()
        .print("After Simplifying:")
        .flatten_cfg()
        .print("After Flattening:")
        .mem2reg()
        .print("After Mem2Reg:")
        .into_acir(func_signature)
}

/// Compiles the Program into ACIR and applies optimizations to the arithmetic gates
/// This is analogous to `ssa:create_circuit` and this method is called when one wants
/// to use the new ssa module to process Noir code.
pub fn experimental_create_circuit(
<<<<<<< HEAD
    _program: Program,
    _np_language: Language,
    _is_opcode_supported: &impl Fn(&AcirOpcode) -> bool,
=======
    program: Program,
    np_language: Language,
    is_opcode_supported: &impl Fn(&AcirOpcode) -> bool,
>>>>>>> eae624bc
    _enable_logging: bool,
    _show_output: bool,
) -> Result<(Circuit, Abi), RuntimeError> {
    let func_sig = program.main_function_signature.clone();
    let GeneratedAcir { current_witness_index, opcodes, return_witnesses } =
        optimize_into_acir(program);

    let abi = gen_abi(func_sig, return_witnesses.clone());
    let public_abi = abi.clone().public_abi();

    let public_parameters =
        PublicInputs(public_abi.param_witnesses.values().flatten().copied().collect());
    let return_values = PublicInputs(return_witnesses.into_iter().collect());

    // This region of code will optimize the ACIR bytecode for a particular backend
    // it will be removed in the near future and we will subsequently only return the
    // unoptimized backend-agnostic bytecode here
    let optimized_circuit = {
        use crate::errors::RuntimeErrorKind;
        use acvm::compiler::optimizers::simplify::CircuitSimplifier;

        let abi_len = abi.field_count();

        let simplifier = CircuitSimplifier::new(abi_len);
        acvm::compiler::compile(
            Circuit { current_witness_index, opcodes, public_parameters, return_values },
            np_language,
            is_opcode_supported,
            &simplifier,
        )
        .map_err(|_| RuntimeErrorKind::Spanless(String::from("produced an acvm compile error")))?
    };

    Ok((optimized_circuit, abi))
}

impl Ssa {
    fn print(self, msg: &str) -> Ssa {
        println!("{msg}\n{self}");
        self
    }
}<|MERGE_RESOLUTION|>--- conflicted
+++ resolved
@@ -9,11 +9,7 @@
 
 use crate::errors::RuntimeError;
 use acvm::{
-<<<<<<< HEAD
-    acir::circuit::{Circuit, Opcode as AcirOpcode},
-=======
     acir::circuit::{Circuit, Opcode as AcirOpcode, PublicInputs},
->>>>>>> eae624bc
     Language,
 };
 use noirc_abi::Abi;
@@ -53,15 +49,9 @@
 /// This is analogous to `ssa:create_circuit` and this method is called when one wants
 /// to use the new ssa module to process Noir code.
 pub fn experimental_create_circuit(
-<<<<<<< HEAD
-    _program: Program,
-    _np_language: Language,
-    _is_opcode_supported: &impl Fn(&AcirOpcode) -> bool,
-=======
     program: Program,
     np_language: Language,
     is_opcode_supported: &impl Fn(&AcirOpcode) -> bool,
->>>>>>> eae624bc
     _enable_logging: bool,
     _show_output: bool,
 ) -> Result<(Circuit, Abi), RuntimeError> {
