use std::collections::HashMap;

use crate::environment::Environment;
use crate::errors::RuntimeError;
use acvm::acir::OPCODE;
use acvm::FieldElement;
<<<<<<< HEAD
use noirc_frontend::monomorphisation::ast::{self, Call, Definition, FuncId, LocalId, Type};
use noirc_frontend::util::try_vecmap;
=======
use noirc_frontend::monomorphisation::ast::{self, Call, DefinitionId, FuncId, Type};
>>>>>>> 7d78e70d

use super::code_gen::Value;
use super::conditional::{AssumptionId, DecisionTree};
use super::node::Node;
use super::{
    block::BlockId,
    code_gen::IRGenerator,
    context::SsaContext,
    node::{self, NodeId, ObjectType},
    ssa_form,
};

#[derive(Clone, Debug, PartialEq, Eq, Copy)]
pub struct FuncIndex(pub usize);

impl FuncIndex {
    pub fn new(idx: usize) -> FuncIndex {
        FuncIndex(idx)
    }
}

#[derive(Clone, Debug)]
pub struct SSAFunction {
    pub entry_block: BlockId,
    pub id: FuncId,
    pub idx: FuncIndex,
    //signature:
    pub name: String,
    pub arguments: Vec<(NodeId, bool)>,
    pub result_types: Vec<ObjectType>,
    pub decision: DecisionTree,
}

impl SSAFunction {
    pub fn new(
        func: FuncId,
        name: &str,
        block_id: BlockId,
        idx: FuncIndex,
        ctx: &SsaContext,
    ) -> SSAFunction {
        SSAFunction {
            entry_block: block_id,
            id: func,
            name: name.to_string(),
            arguments: Vec::new(),
            result_types: Vec::new(),
            decision: DecisionTree::new(ctx),
            idx,
        }
    }

    pub fn compile(&self, igen: &mut IRGenerator) -> Result<DecisionTree, RuntimeError> {
        let function_cfg = super::block::bfs(self.entry_block, None, &igen.context);
        super::block::compute_sub_dom(&mut igen.context, &function_cfg);
        //Optimisation
        super::optim::full_cse(&mut igen.context, self.entry_block)?;
        //Unrolling
        super::flatten::unroll_tree(&mut igen.context, self.entry_block)?;

        //reduce conditionals
        let mut decision = DecisionTree::new(&igen.context);
        decision.make_decision_tree(&mut igen.context, self.entry_block);
        decision.reduce(&mut igen.context, decision.root)?;
        //merge blocks
        let to_remove =
            super::block::merge_path(&mut igen.context, self.entry_block, BlockId::dummy());
        igen.context[self.entry_block].dominated.retain(|b| !to_remove.contains(b));
        for i in to_remove {
            igen.context.remove_block(i);
        }
        Ok(decision)
    }

    pub fn get_mapped_value(
        var: Option<&NodeId>,
        ctx: &mut SsaContext,
        inline_map: &HashMap<NodeId, NodeId>,
        block_id: BlockId,
    ) -> NodeId {
        if let Some(&node_id) = var {
            if node_id == NodeId::dummy() {
                return node_id;
            }
            let mut my_const = None;
            let node_obj_opt = ctx.try_get_node(node_id);
            if let Some(node::NodeObj::Const(c)) = node_obj_opt {
                my_const = Some((c.get_value_field(), c.value_type));
            }
            if let Some(c) = my_const {
                ctx.get_or_create_const(c.0, c.1)
            } else if let Some(id) = inline_map.get(&node_id) {
                *id
            } else {
                ssa_form::get_current_value_in_block(ctx, node_id, block_id)
            }
        } else {
            NodeId::dummy()
        }
    }
}

//Returns the number of elements and their type, of the output result corresponding to the OPCODE function.
pub fn get_result_type(op: OPCODE) -> (u32, ObjectType) {
    match op {
        OPCODE::AES => (0, ObjectType::NotAnObject), //Not implemented
        OPCODE::SHA256 => (32, ObjectType::Unsigned(8)),
        OPCODE::Blake2s => (32, ObjectType::Unsigned(8)),
        OPCODE::HashToField => (1, ObjectType::NativeField),
        OPCODE::MerkleMembership => (1, ObjectType::NativeField), //or bool?
        OPCODE::SchnorrVerify => (1, ObjectType::NativeField),    //or bool?
        OPCODE::Pedersen => (2, ObjectType::NativeField),
        OPCODE::EcdsaSecp256k1 => (1, ObjectType::NativeField), //field?
        OPCODE::FixedBaseScalarMul => (2, ObjectType::NativeField),
        OPCODE::ToBits => (FieldElement::max_num_bits(), ObjectType::Boolean),
    }
}

impl IRGenerator {
    pub fn create_function(
        &mut self,
        func_id: FuncId,
        env: &mut Environment,
        index: FuncIndex,
    ) -> Result<(), RuntimeError> {
        let current_block = self.context.current_block;
        let current_function = self.function_context;
        let func_block = super::block::BasicBlock::create_cfg(&mut self.context);
<<<<<<< HEAD

        let function = &mut self.program[func_id];
        let mut func = SSAFunction::new(func_id, &function.name, func_block, index, &self.context);

        //argumemts:
        for (param_id, mutable, param_name, param_type) in std::mem::take(&mut function.parameters)
        {
            let node_ids = self.create_function_parameter(param_id, &param_type, &param_name);
            func.arguments.extend(node_ids.into_iter().map(|id| (id, mutable)));
        }

        self.function_context = Some(index);
        self.context.functions.insert(func_id, func.clone());
        let function_body = self.program.take_function_body(func_id);

        let last_value = self.codegen_expression(env, &function_body)?;
        let returned_values = last_value.to_node_ids();

=======

        let function = &mut self.program[func_id];
        let mut func = SSAFunction::new(func_id, &function.name, func_block, index, &self.context);

        //arguments:
        for (param_id, mutable, name, typ) in std::mem::take(&mut function.parameters) {
            let node_ids = self.create_function_parameter(param_id, &typ, &name);
            func.arguments.extend(node_ids.into_iter().map(|id| (id, mutable)));
        }

        // ensure return types are defined in case of recursion call cycle
        let function = &mut self.program[func_id];
        let return_types = function.return_type.flatten();
        for typ in return_types {
            func.result_types.push(match typ {
                Type::Unit => ObjectType::NotAnObject,
                Type::Array(_, _) => ObjectType::Pointer(crate::ssa::mem::ArrayId::dummy()),
                _ => typ.into(),
            });
        }

        self.function_context = Some(index);
        self.context.functions.insert(func_id, func.clone());

        let function_body = self.program.take_function_body(func_id);
        let last_value = self.codegen_expression(env, &function_body)?;
        let returned_values = last_value.to_node_ids();

        func.result_types.clear();
>>>>>>> 7d78e70d
        for i in &returned_values {
            if let Some(node) = self.context.try_get_node(*i) {
                func.result_types.push(node.get_type());
            } else {
                func.result_types.push(ObjectType::NotAnObject);
            }
        }
        self.context.new_instruction(
            node::Operation::Return(returned_values),
            node::ObjectType::NotAnObject,
        )?;
        let decision = func.compile(self)?; //unroll the function
        func.decision = decision;
        self.context.functions.insert(func_id, func);
        self.context.current_block = current_block;
        self.function_context = current_function;
        Ok(())
    }

<<<<<<< HEAD
    fn create_function_parameter(&mut self, id: LocalId, typ: &Type, name: &str) -> Vec<NodeId> {
        //check if the variable is already created:
        let id = Definition::Local(id);
        let val = match self.find_variable(&id) {
=======
    fn create_function_parameter(
        &mut self,
        id: DefinitionId,
        typ: &Type,
        name: &str,
    ) -> Vec<NodeId> {
        //check if the variable is already created:
        let val = match self.find_variable(id) {
>>>>>>> 7d78e70d
            Some(var) => self.get_current_value(&var.clone()),
            None => self.create_new_value(typ, name, Some(id)),
        };
        val.to_node_ids()
    }

    //generates an instruction for calling the function
<<<<<<< HEAD
    pub fn call(&mut self, call: &Call, env: &mut Environment) -> Result<Value, RuntimeError> {
        let func = self.codegen_expression(env, &call.func)?.unwrap_id();
        let arguments = self.codegen_expression_list(env, &call.arguments);

        let returned_arrays = vec![];
        let predicate = AssumptionId::dummy();
        let operation = node::Operation::Call { func, arguments, returned_arrays, predicate };
        let call_instruction = self.context.new_instruction(operation, ObjectType::NotAnObject)?;
=======
    pub fn call(
        &mut self,
        call: &Call,
        env: &mut Environment,
    ) -> Result<Vec<NodeId>, RuntimeError> {
        let arguments = self.codegen_expression_list(env, &call.arguments);
        let call_instruction = self.context.new_instruction(
            node::Operation::Call {
                func_id: call.func_id,
                arguments,
                returned_arrays: Vec::new(),
                predicate: AssumptionId::dummy(),
            },
            ObjectType::NotAnObject,
        )?;
>>>>>>> 7d78e70d

        let rtt = self.context.functions[&call.func_id].result_types.clone();
        let mut result = Vec::new();
        for i in rtt.iter().enumerate() {
            result.push(self.context.new_instruction(
                node::Operation::Result { call_instruction, index: i.0 as u32 },
                *i.1,
            )?);
        }
        Ok(result)
    }

    //Lowlevel functions with no more than 2 arguments
    pub fn call_low_level(
        &mut self,
        op: OPCODE,
<<<<<<< HEAD
        arguments: &[ast::Expression],
        env: &mut Environment,
    ) -> Result<NodeId, RuntimeError> {
        //Inputs
        let args = try_vecmap(arguments, |arg| {
            //TODO handle multiple values
            Ok(self.codegen_expression(env, arg)?.unwrap_id())
        })?;
=======
        call: &ast::CallLowLevel,
        env: &mut Environment,
    ) -> Result<NodeId, RuntimeError> {
        //Inputs
        let mut args: Vec<NodeId> = Vec::new();

        for arg in &call.arguments {
            if let Ok(lhs) = self.codegen_expression(env, arg) {
                args.push(lhs.unwrap_id()); //TODO handle multiple values
            } else {
                panic!("error calling {}", op);
            }
        }
>>>>>>> 7d78e70d
        //REM: we do not check that the nb of inputs correspond to the function signature, it is done in the frontend

        //Output:
        let (len, elem_type) = get_result_type(op);
        let result_type = if len > 1 {
            //We create an array that will contain the result and set the res_type to point to that array
            let result_index = self.new_array(&format!("{}_result", op), elem_type, len, None).1;
            node::ObjectType::Pointer(result_index)
        } else {
            elem_type
        };

        //when the function returns an array, we use ins.res_type(array)
        //else we map ins.id to the returned witness
        //Call instruction
        self.context.new_instruction(node::Operation::Intrinsic(op, args), result_type)
    }
}

pub fn resize_graph(call_graph: &mut Vec<Vec<u8>>, size: usize) {
    while call_graph.len() < size {
        call_graph.push(vec![0; size]);
    }

    for i in call_graph.iter_mut() {
        while i.len() < size {
            i.push(0);
        }
    }
}

pub fn update_call_graph(call_graph: &mut Vec<Vec<u8>>, caller: FuncIndex, callee: FuncIndex) {
    let a = caller.0;
    let b = callee.0;
    let max = a.max(b) + 1;
    resize_graph(call_graph, max);

    call_graph[a][b] = 1;
}

fn is_leaf(call_graph: &[Vec<u8>], i: FuncIndex) -> bool {
    for j in 0..call_graph[i.0].len() {
        if call_graph[i.0][j] == 1 {
            return false;
        }
    }
    true
}

fn get_new_leaf(ctx: &SsaContext, processed: &[FuncIndex]) -> (FuncIndex, FuncId) {
    for f in ctx.functions.values() {
        if !processed.contains(&(f.idx)) && is_leaf(&ctx.call_graph, f.idx) {
            return (f.idx, f.id);
        }
    }
    unimplemented!("Recursive function call is not supported");
}

//inline all functions of the call graph such that every inlining operates with a fully flattened function
pub fn inline_all(ctx: &mut SsaContext) -> Result<(), RuntimeError> {
    resize_graph(&mut ctx.call_graph, ctx.functions.len());
    let l = ctx.call_graph.len();
    let mut processed = Vec::new();
    while processed.len() < l {
        let i = get_new_leaf(ctx, &processed);
        if !processed.is_empty() {
            super::optim::full_cse(ctx, ctx.functions[&i.1].entry_block)?;
        }
        let mut to_inline = Vec::new();
        for f in ctx.functions.values() {
            if ctx.call_graph[f.idx.0][i.0 .0] == 1 {
                to_inline.push((f.id, f.idx));
            }
        }
        for (func_id, func_idx) in to_inline {
            super::inline::inline_cfg(ctx, func_id, Some(i.1))?;
            ctx.call_graph[func_idx.0][i.0 .0] = 0;
        }
        processed.push(i.0);
    }
    ctx.call_graph.clear();
    Ok(())
}<|MERGE_RESOLUTION|>--- conflicted
+++ resolved
@@ -4,12 +4,8 @@
 use crate::errors::RuntimeError;
 use acvm::acir::OPCODE;
 use acvm::FieldElement;
-<<<<<<< HEAD
 use noirc_frontend::monomorphisation::ast::{self, Call, Definition, FuncId, LocalId, Type};
 use noirc_frontend::util::try_vecmap;
-=======
-use noirc_frontend::monomorphisation::ast::{self, Call, DefinitionId, FuncId, Type};
->>>>>>> 7d78e70d
 
 use super::code_gen::Value;
 use super::conditional::{AssumptionId, DecisionTree};
@@ -138,26 +134,6 @@
         let current_block = self.context.current_block;
         let current_function = self.function_context;
         let func_block = super::block::BasicBlock::create_cfg(&mut self.context);
-<<<<<<< HEAD
-
-        let function = &mut self.program[func_id];
-        let mut func = SSAFunction::new(func_id, &function.name, func_block, index, &self.context);
-
-        //argumemts:
-        for (param_id, mutable, param_name, param_type) in std::mem::take(&mut function.parameters)
-        {
-            let node_ids = self.create_function_parameter(param_id, &param_type, &param_name);
-            func.arguments.extend(node_ids.into_iter().map(|id| (id, mutable)));
-        }
-
-        self.function_context = Some(index);
-        self.context.functions.insert(func_id, func.clone());
-        let function_body = self.program.take_function_body(func_id);
-
-        let last_value = self.codegen_expression(env, &function_body)?;
-        let returned_values = last_value.to_node_ids();
-
-=======
 
         let function = &mut self.program[func_id];
         let mut func = SSAFunction::new(func_id, &function.name, func_block, index, &self.context);
@@ -187,7 +163,6 @@
         let returned_values = last_value.to_node_ids();
 
         func.result_types.clear();
->>>>>>> 7d78e70d
         for i in &returned_values {
             if let Some(node) = self.context.try_get_node(*i) {
                 func.result_types.push(node.get_type());
@@ -207,21 +182,10 @@
         Ok(())
     }
 
-<<<<<<< HEAD
     fn create_function_parameter(&mut self, id: LocalId, typ: &Type, name: &str) -> Vec<NodeId> {
         //check if the variable is already created:
         let id = Definition::Local(id);
         let val = match self.find_variable(&id) {
-=======
-    fn create_function_parameter(
-        &mut self,
-        id: DefinitionId,
-        typ: &Type,
-        name: &str,
-    ) -> Vec<NodeId> {
-        //check if the variable is already created:
-        let val = match self.find_variable(id) {
->>>>>>> 7d78e70d
             Some(var) => self.get_current_value(&var.clone()),
             None => self.create_new_value(typ, name, Some(id)),
         };
@@ -229,7 +193,6 @@
     }
 
     //generates an instruction for calling the function
-<<<<<<< HEAD
     pub fn call(&mut self, call: &Call, env: &mut Environment) -> Result<Value, RuntimeError> {
         let func = self.codegen_expression(env, &call.func)?.unwrap_id();
         let arguments = self.codegen_expression_list(env, &call.arguments);
@@ -238,23 +201,6 @@
         let predicate = AssumptionId::dummy();
         let operation = node::Operation::Call { func, arguments, returned_arrays, predicate };
         let call_instruction = self.context.new_instruction(operation, ObjectType::NotAnObject)?;
-=======
-    pub fn call(
-        &mut self,
-        call: &Call,
-        env: &mut Environment,
-    ) -> Result<Vec<NodeId>, RuntimeError> {
-        let arguments = self.codegen_expression_list(env, &call.arguments);
-        let call_instruction = self.context.new_instruction(
-            node::Operation::Call {
-                func_id: call.func_id,
-                arguments,
-                returned_arrays: Vec::new(),
-                predicate: AssumptionId::dummy(),
-            },
-            ObjectType::NotAnObject,
-        )?;
->>>>>>> 7d78e70d
 
         let rtt = self.context.functions[&call.func_id].result_types.clone();
         let mut result = Vec::new();
@@ -271,7 +217,6 @@
     pub fn call_low_level(
         &mut self,
         op: OPCODE,
-<<<<<<< HEAD
         arguments: &[ast::Expression],
         env: &mut Environment,
     ) -> Result<NodeId, RuntimeError> {
@@ -280,21 +225,6 @@
             //TODO handle multiple values
             Ok(self.codegen_expression(env, arg)?.unwrap_id())
         })?;
-=======
-        call: &ast::CallLowLevel,
-        env: &mut Environment,
-    ) -> Result<NodeId, RuntimeError> {
-        //Inputs
-        let mut args: Vec<NodeId> = Vec::new();
-
-        for arg in &call.arguments {
-            if let Ok(lhs) = self.codegen_expression(env, arg) {
-                args.push(lhs.unwrap_id()); //TODO handle multiple values
-            } else {
-                panic!("error calling {}", op);
-            }
-        }
->>>>>>> 7d78e70d
         //REM: we do not check that the nb of inputs correspond to the function signature, it is done in the frontend
 
         //Output:
