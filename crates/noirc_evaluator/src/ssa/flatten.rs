use super::{
    block::{self, BlockId},
<<<<<<< HEAD
    code_gen::IRGenerator,
    function,
=======
    context::SsaContext,
>>>>>>> ebf01b9e
    node::{self, Node, NodeEval, NodeId, NodeObj, Operation},
    optim,
};
use acvm::FieldElement;
use std::collections::HashMap;

//Unroll the CFG
pub fn unroll_tree(ctx: &mut SsaContext) {
    //Calls outer_unroll() from the root node
    let mut id = ctx.first_block;
    let mut unroll_ins = Vec::new();
    let mut eval_map = HashMap::new();
    while let Some(next) = outer_unroll(&mut unroll_ins, &mut eval_map, id, ctx) {
        id = next;
    }
}

//Update the block instruction list using the eval_map
fn eval_block(block_id: BlockId, eval_map: &HashMap<NodeId, NodeEval>, igen: &mut SsaContext) {
    for i in &igen[block_id].instructions.clone() {
        //RIA
        if let Some(ins) = igen.try_get_mut_instruction(*i) {
            if let Some(value) = eval_map.get(&ins.rhs) {
                ins.rhs = value.into_node_id().unwrap();
            }
            if let Some(value) = eval_map.get(&ins.lhs) {
                ins.lhs = value.into_node_id().unwrap();
            }
            //TODO simplify(ctx, ins);
        }
    }
}

pub fn unroll_block(
    unrolled_instructions: &mut Vec<NodeId>,
    eval_map: &mut HashMap<NodeId, NodeEval>,
    block_to_unroll: BlockId,
    igen: &mut SsaContext,
) -> Option<BlockId> {
    if igen[block_to_unroll].is_join() {
        unroll_join(unrolled_instructions, eval_map, block_to_unroll, igen)
    } else if let Some(i) = unroll_std_block(unrolled_instructions, eval_map, block_to_unroll, igen)
    {
        igen.try_get_instruction(i).map(|ins| ins.parent_block)
    } else {
        None
    }
}

//unroll a normal block by generating new instructions into the unroll_ins list, using and updating the eval_map
pub fn unroll_std_block(
    unrolled_instructions: &mut Vec<NodeId>,
    eval_map: &mut HashMap<NodeId, NodeEval>,
    block_to_unroll: BlockId,
    igen: &mut SsaContext,
) -> Option<NodeId> //first instruction of the left block
{
    let block = &igen[block_to_unroll];
    let b_instructions = block.instructions.clone();
    let mut next = None;
    if let Some(left) = block.left {
        if let Some(f) = igen[left].instructions.first() {
            next = Some(*f);
        }
    }
    for i_id in &b_instructions {
        match &igen[*i_id] {
            node::NodeObj::Instr(i) => {
                let new_left = get_current_value(i.lhs, eval_map).into_node_id().unwrap();
                let new_right = get_current_value(i.rhs, eval_map).into_node_id().unwrap();
                let mut new_ins = node::Instruction::new(
                    i.operator, new_left, new_right, i.res_type, None, //TODO to fix later
                );
                match i.operator {
                    Operation::Ass => {
                        unreachable!("unsupported instruction type when unrolling: assign");
                        //To support assignments, we should create a new variable and updates the eval_map with it
                        //however assignments should have already been removed by copy propagation.
                    }
                    Operation::Jmp => {
                        return Some(i.rhs);
                    }
                    Operation::Nop => (),
                    _ => {
                        optim::simplify(igen, &mut new_ins);
                        let result_id;
                        let mut to_delete = false;
                        if new_ins.is_deleted {
                            result_id = new_ins.rhs;
                            if new_ins.rhs == new_ins.id {
                                to_delete = true;
                            }
                        } else {
                            result_id = igen.add_instruction(new_ins);
                            unrolled_instructions.push(result_id);
                        }
                        //ignore self-deleted instructions
                        if !to_delete {
                            eval_map.insert(*i_id, NodeEval::VarOrInstruction(result_id));
                        }
                    }
                }
            }
            _ => todo!(), //ERROR
        }
    }
    next
}

//Unroll a for loop: exit <- join <--> body
//join block is given in argumemt, it will evaluate the join condition, starting from 'start' until it reaches 'end'
//and write the unrolled instructions of the body block into the unroll_ins list
//If the body does not ends with a jump back to the join block, we continue to unroll the next block, until we reach the join.
//If there is a nested loop, unroll_block will call recursively unroll_join, keeping unroll list and eval map from the previous one
pub fn unroll_join(
    unrolled_instructions: &mut Vec<NodeId>,
    eval_map: &mut HashMap<NodeId, NodeEval>,
    block_to_unroll: BlockId,
    igen: &mut SsaContext,
) -> Option<BlockId> {
    //Returns the exit block of the loop
    let join = &igen[block_to_unroll];
    let join_instructions = join.instructions.clone();
    let join_left = join.left; //XXX.clone();
    let prev = *join.predecessor.first().unwrap(); //todo predecessor.first or .last?

    let mut from = prev; //todo caller?
    assert!(join.is_join());
    let body_id = join.right.unwrap();
    if unrolled_instructions.is_empty() {
        unrolled_instructions.push(*join_instructions.first().unwrap()); //TODO is it needed? we also should assert it is a nop instruction.
    }
    while {
        //evaluate the join  block:
        evaluate_phi(&join_instructions, from, eval_map, igen);
        evaluate_conditional_jump(*join_instructions.last().unwrap(), eval_map, igen)
    } {
        from = block_to_unroll;
        let mut b_id = body_id;
        while let Some(next) = unroll_block(unrolled_instructions, eval_map, b_id, igen) {
            //process next block:
            from = b_id;
            b_id = next;
            if b_id == block_to_unroll {
                //looping back to the join block; we are done
                break;
            }
        }
    }
    join_left
}

// Unrolling outer loops, i.e non-nested loops
pub fn outer_unroll(
    unroll_ins: &mut Vec<NodeId>, //unrolled instructions
    eval_map: &mut HashMap<NodeId, NodeEval>,
    block_id: BlockId, //block to unroll
    igen: &mut SsaContext,
) -> Option<BlockId> //next block
{
    assert!(unroll_ins.is_empty());
    let block = &igen[block_id];
    let b_right = block.right;
    let b_left = block.left;
    let block_instructions = block.instructions.clone();
    if block.is_join() {
        //1. unroll the block into the unroll_ins
        unroll_join(unroll_ins, eval_map, block_id, igen);
        //2. map the Phis variables to their unrolled values:
        for ins in &block_instructions {
            if let Some(ins_obj) = igen.try_get_instruction(*ins) {
                if ins_obj.operator == node::Operation::Phi {
                    if eval_map.contains_key(&ins_obj.rhs) {
                        eval_map.insert(ins_obj.lhs, eval_map[&ins_obj.rhs]);
                        //todo test with constants
                    } else if eval_map.contains_key(&ins_obj.id) {
                        //   unroll_map.insert(ins_obj.lhs, eval_map[&ins_obj.idx].to_index().unwrap());
                        eval_map.insert(ins_obj.lhs, eval_map[&ins_obj.id]);
                        //todo test with constants
                    }
                } else if ins_obj.operator != node::Operation::Nop {
                    break; //no more phis
                }
            }
        }
        //3. Merge the unrolled blocks into the join
        for ins in unroll_ins.iter() {
            igen[*ins].set_id(*ins);
        }
        let join_mut = &mut igen[block_id];
        join_mut.instructions = unroll_ins.clone();
        join_mut.right = None;
        join_mut.kind = block::BlockType::Normal;

        //4. Remove the right sub-graph of the join block
        //Note that this is not done in unroll_join because in case of nested loops we need to unroll_join a block several times.
        if b_left.is_some() {
            join_mut.dominated = vec![b_left.unwrap()];
        } else {
            join_mut.dominated.clear();
        }
        //we get the subgraph, however we could retrieve the list of processed blocks directly in unroll_join (cf. processed)
        if let Some(body_id) = b_right {
            let sub_graph = block::bfs(body_id, block_id, igen);
            for b in sub_graph {
                igen.remove_block(b);
            }
        }

        //5.Finally we clear the unroll_list and go the the next block
        unroll_ins.clear();
    } else {
        //We update block instructions from the eval_map
        eval_block(block_id, eval_map, igen);
    }
    b_left //returns the next block to process
}

//evaluate phi instruction, coming from 'from' block; retrieve the argument corresponding to the block, evaluates it and update the evaluation map
fn evaluate_phi(
    instructions: &[NodeId],
    from: BlockId,
    to: &mut HashMap<NodeId, NodeEval>,
    igen: &mut SsaContext,
) {
    for i in instructions {
        let mut to_process = Vec::new();
        if let Some(ins) = igen.try_get_instruction(*i) {
            if ins.operator == node::Operation::Phi {
                for phi in &ins.phi_arguments {
                    if phi.1 == from {
                        //we evaluate the phi instruction value
                        to_process.push((
                            ins.id,
                            evaluate_one(NodeEval::VarOrInstruction(phi.0), to, igen),
                        ));
                    }
                }
            } else if ins.operator != node::Operation::Nop {
                break; //phi instructions are placed at the beginning (and after the first dummy instruction)
            }
        }
        //Update the evaluation map.
        for obj in to_process {
            to.insert(
                obj.0,
                NodeEval::VarOrInstruction(optim::to_index(igen, obj.1)),
            );
        }
    }
}

//returns true if we should jump
fn evaluate_conditional_jump(
    jump: NodeId,
    value_array: &mut HashMap<NodeId, NodeEval>,
    ctx: &SsaContext,
) -> bool {
    let jump_ins = ctx.try_get_instruction(jump).unwrap();
    let lhs = get_current_value(jump_ins.lhs, value_array);
    let cond = evaluate_object(lhs, value_array, ctx);
    if let Some(cond_const) = cond.into_const_value() {
        let result = !cond_const.is_zero();
        match jump_ins.operator {
            node::Operation::Jeq => return result,
            node::Operation::Jne => return !result,
            node::Operation::Jmp => return true,
            _ => panic!("loop without conditional statement!"), //TODO shouldn't we return false instead?
        }
    }

    unreachable!("Condition should be constant");
}

//Retrieve the NodeEval value of the index in the evaluation map
fn get_current_value(id: NodeId, value_array: &HashMap<NodeId, NodeEval>) -> NodeEval {
    *value_array
        .get(&id)
        .unwrap_or(&NodeEval::VarOrInstruction(id))
}

//Same as get_current_value but for a NodeEval object instead of a NodeObj
fn get_current_value_for_node_eval(
    obj: NodeEval,
    value_array: &HashMap<NodeId, NodeEval>,
) -> NodeEval {
    match obj {
        NodeEval::Const(_, _) => obj,
        NodeEval::VarOrInstruction(obj_id) => get_current_value(obj_id, value_array),
    }
}

//evaluate the object without recursion, doing only one step of evaluation
fn evaluate_one(
    obj: NodeEval,
    value_array: &HashMap<NodeId, NodeEval>,
    igen: &SsaContext,
) -> NodeEval {
    match get_current_value_for_node_eval(obj, value_array) {
        NodeEval::Const(_, _) => obj,
        NodeEval::VarOrInstruction(obj_id) => {
            if igen.try_get_node(obj_id).is_none() {
                return obj;
            }

            match &igen[obj_id] {
                NodeObj::Instr(i) => {
                    if i.operator == node::Operation::Phi {
                        //n.b phi are handled before, else we should know which block we come from
                        dbg!(i.id);
                        return NodeEval::VarOrInstruction(i.id);
                    }

                    let lhs = get_current_value(i.lhs, value_array);
                    let lhr = get_current_value(i.rhs, value_array);
                    let result = i.evaluate(&lhs, &lhr);
                    if let NodeEval::VarOrInstruction(idx) = result {
                        if igen.try_get_node(idx).is_none() {
                            return NodeEval::VarOrInstruction(obj_id);
                        }
                    }
                    result
                }
                NodeObj::Const(c) => {
                    let value = FieldElement::from_be_bytes_reduce(&c.value.to_bytes_be());
                    NodeEval::Const(value, c.get_type())
                }
                NodeObj::Obj(_) => NodeEval::VarOrInstruction(obj_id),
            }
        }
    }
}

//Evaluate an object recursively
fn evaluate_object(
    obj: NodeEval,
    value_array: &HashMap<NodeId, NodeEval>,
    igen: &SsaContext,
) -> NodeEval {
    match get_current_value_for_node_eval(obj, value_array) {
        NodeEval::Const(_, _) => obj,
        NodeEval::VarOrInstruction(obj_id) => {
            if igen.try_get_node(obj_id).is_none() {
                dbg!(obj_id);
                return obj;
            }

            match &igen[obj_id] {
                NodeObj::Instr(i) => {
                    if i.operator == Operation::Phi {
                        dbg!(i.id);
                        return NodeEval::VarOrInstruction(i.id);
                    }
                    //n.b phi are handled before, else we should know which block we come from
                    let lhs =
                        evaluate_object(get_current_value(i.lhs, value_array), value_array, igen);
                    let lhr =
                        evaluate_object(get_current_value(i.rhs, value_array), value_array, igen);
                    let result = i.evaluate(&lhs, &lhr);
                    if let NodeEval::VarOrInstruction(idx) = result {
                        if igen.try_get_node(idx).is_none() {
                            return NodeEval::VarOrInstruction(obj_id);
                        }
                    }
                    result
                }
                NodeObj::Const(c) => {
                    let value = FieldElement::from_be_bytes_reduce(&c.value.to_bytes_be());
                    NodeEval::Const(value, c.get_type())
                }
                NodeObj::Obj(_) => NodeEval::VarOrInstruction(obj_id),
            }
        }
    }
}

pub fn inline_tree(igen: &mut IRGenerator) {
    //inline all function calls
    inline_block(igen, igen.first_block);
}

//inline all function calls of the block
pub fn inline_block(igen: &mut IRGenerator, block_id: BlockId) {
    let mut call_ins: Vec<NodeId> = Vec::new();

    for i in &igen[block_id].instructions {
        if let Some(ins) = igen.try_get_instruction(*i) {
            if matches!(ins.operator, node::Operation::Call(_)) {
                call_ins.push(*i);
            }
        }
    }

    for ins_id in call_ins {
        let ins = igen.try_get_instruction(ins_id).unwrap().clone();
        if let node::Instruction {
            operator: node::Operation::Call(f),
            ..
        } = ins
        {
            inline(f, &ins.ins_arguments, igen, ins.parent_block, ins.id);
        }
    }
}

//inline a function call
pub fn inline(
    func_id: noirc_frontend::node_interner::FuncId,
    args: &[NodeId],
    irgen: &mut IRGenerator,
    block: BlockId,
    call_id: NodeId,
) {
    let ssa_func = irgen.get_function(func_id).unwrap();
    //map nodes from the fonction cfg to the caller cfg
    let mut inline_map: HashMap<NodeId, NodeId> = HashMap::new();
    let mut array_map: HashMap<u32, u32> = HashMap::new();
    //1. map function parameters
    for (arg_caller, arg_function) in args.iter().zip(&ssa_func.arguments) {
        inline_map.insert(*arg_function, *arg_caller);
    }
    // let func_block = &ssa_func.cfg[ssa_func.cfg.first_block];
    //2. inline in the block: we assume the function cfg is already flatened.
    let mut next_block = Some(ssa_func.cfg.first_block);
    while let Some(next_b) = next_block {
        next_block = inline_in_block(
            next_b,
            block,
            &mut inline_map,
            &mut array_map,
            func_id,
            call_id,
            irgen,
        );
    }
}

//inline the given block of the function body into the target_block
pub fn inline_in_block(
    block_id: BlockId,
    target_block_id: BlockId,
    inline_map: &mut HashMap<NodeId, NodeId>,
    array_map: &mut HashMap<u32, u32>,
    func_id: noirc_frontend::node_interner::FuncId, //func_cfg: &IRGenerator,
    call_id: NodeId,
    irgen: &mut IRGenerator,
) -> Option<BlockId> {
    let mut new_instructions: Vec<NodeId> = Vec::new();
    // let mut return_values: Vec<(NodeId,NodeId)> = Vec::new();
    let func_cfg = &irgen.get_function(func_id).unwrap().cfg;
    let block_func = &func_cfg[block_id];
    let next_block = block_func.left;
    let block_func_instructions = &block_func.instructions.clone();
    for &i_id in block_func_instructions {
        let mut cloned_ins = None;
        let mut array_func = None;
        let mut array_func_idx = u32::MAX;
        if let Some(ins) = irgen
            .get_function(func_id)
            .unwrap()
            .cfg
            .try_get_instruction(i_id)
        {
            cloned_ins = Some(ins.clone());
            if let node::ObjectType::Pointer(a) = ins.res_type {
                //Arrays are mapped to array
                array_func =
                    Some(irgen.get_function(func_id).unwrap().cfg.mem.arrays[a as usize].clone());
                array_func_idx = a;
            }
        }

        if let Some(clone) = cloned_ins {
            let new_left = function::SSAFunction::get_mapped_value(
                func_id,
                Some(&clone.lhs),
                irgen,
                inline_map,
            );
            let new_right = function::SSAFunction::get_mapped_value(
                func_id,
                Some(&clone.rhs),
                irgen,
                inline_map,
            );
            let new_arg = function::SSAFunction::get_mapped_value(
                func_id,
                clone.ins_arguments.first(),
                irgen,
                inline_map,
            );
            //create the array if not mapped
            if let Some(a) = array_func {
                if !array_map.contains_key(&array_func_idx) {
                    let i_pointer = irgen.mem.create_new_array(a.len, a.element_type, &a.name);
                    //We populate the array (if possible) using the inline map
                    for i in &a.values {
                        if let Some(f) = i.to_const() {
                            irgen.mem.arrays[i_pointer as usize]
                                .values
                                .push(super::acir_gen::InternalVar::from(f));
                        }
                        //todo: else use inline map.
                    }
                    array_map.insert(array_func_idx, i_pointer);
                    dbg!(&i_pointer);
                    dbg!(&irgen.mem.arrays[i_pointer as usize]);
                    dbg!(&a.values);
                }
            }

            match clone.operator {
                Operation::Nop => (),
                //Return instruction:
                Operation::Ret => {
                    //we need to find the corresponding result instruction in the target block (using ins.rhs) and replace it by ins.lhs
                    if let Some(ret_id) =
                        irgen[target_block_id].get_result_instruction(call_id, irgen)
                    {
                        //we support only one result for now, should use 'ins.lhs.get_value()'
                        if let node::NodeObj::Instr(i) = &mut irgen[ret_id] {
                            i.is_deleted = true;
                            i.rhs = new_left; //Then we need to ensure there is a CSE.
                        }
                    } else {
                        //we use the call instruction instead
                        //we could use the ins_arguments to get the results here, and since we have the input arguments (in the ssafunction) we know how many there are.
                        //for now the call instruction is replaced by the (one) result
                        let call_ins = irgen.get_mut_instruction(call_id);
                        call_ins.is_deleted = true;
                        call_ins.rhs = new_arg;
                        if array_map.contains_key(&array_func_idx) {
                            let i_pointer = array_map[&array_func_idx];
                            call_ins.res_type = node::ObjectType::Pointer(i_pointer);
                        }
                    }
                }
                Operation::Call(_) => todo!("function calling function is not yet supported"), //We mainly need to map the arguments and then decide how to recurse the function call.
                Operation::Load(a) => {
                    //Compute the new address:
                    //TODO use relative addressing, but that requires a few changes, mainly in acir_gen.rs and integer.rs
                    let b = array_map[&a];
                    //n.b. this offset is always positive
                    let offset = irgen.mem.arrays[b as usize].adr
                        - irgen.get_function(func_id).unwrap().cfg.mem.arrays[a as usize].adr;
                    let index_type = irgen[new_left].get_type();
                    let offset_id =
                        irgen.get_or_create_const(FieldElement::from(offset as i128), index_type);
                    let adr_id = irgen.new_instruction(
                        offset_id,
                        new_left,
                        node::Operation::Add,
                        index_type,
                    );
                    let new_ins = node::Instruction::new(
                        node::Operation::Load(array_map[&a]),
                        adr_id,
                        adr_id,
                        clone.res_type,
                        Some(target_block_id),
                    );
                    let result_id = irgen.add_instruction(new_ins);
                    new_instructions.push(result_id);
                    inline_map.insert(i_id, result_id);
                }
                Operation::Store(a) => {
                    let b = array_map[&a];
                    let offset = irgen.get_function(func_id).unwrap().cfg.mem.arrays[a as usize]
                        .adr
                        - irgen.mem.arrays[b as usize].adr;
                    let index_type = irgen[new_left].get_type();
                    let offset_id =
                        irgen.get_or_create_const(FieldElement::from(offset as i128), index_type);
                    let adr_id = irgen.new_instruction(
                        offset_id,
                        new_left,
                        node::Operation::Add,
                        index_type,
                    );
                    let new_ins = node::Instruction::new(
                        node::Operation::Store(array_map[&a]),
                        new_left,
                        adr_id,
                        clone.res_type,
                        Some(target_block_id),
                    );
                    let result_id = irgen.add_instruction(new_ins);
                    new_instructions.push(result_id);
                    inline_map.insert(i_id, result_id);
                }
                _ => {
                    let mut new_ins = node::Instruction::new(
                        clone.operator,
                        new_left,
                        new_right,
                        clone.res_type,
                        Some(target_block_id),
                    );
                    if array_map.contains_key(&array_func_idx) {
                        let i_pointer = array_map[&array_func_idx];
                        new_ins.res_type = node::ObjectType::Pointer(i_pointer);
                    }
                    optim::simplify(irgen, &mut new_ins);
                    let result_id;
                    let mut to_delete = false;
                    if new_ins.is_deleted {
                        result_id = new_ins.rhs;
                        if array_map.contains_key(&array_func_idx) {
                            if let node::ObjectType::Pointer(a) = irgen[result_id].get_type() {
                                //we now map the array to rhs array
                                array_map.insert(array_func_idx, a);
                            }
                        }
                        if new_ins.rhs == new_ins.id {
                            to_delete = true;
                        }
                    } else {
                        result_id = irgen.add_instruction(new_ins);
                        new_instructions.push(result_id);
                    }
                    //ignore self-deleted instructions
                    if !to_delete {
                        inline_map.insert(i_id, result_id);
                    }
                }
            }
        }
    }

    // add instruction to target_block, at proper location (really need a linked list!)
    let mut pos = irgen[target_block_id]
        .instructions
        .iter()
        .position(|x| *x == call_id)
        .unwrap();
    for &new_id in &new_instructions {
        irgen[target_block_id].instructions.insert(pos, new_id);
        pos += 1;
    }
    next_block
}<|MERGE_RESOLUTION|>--- conflicted
+++ resolved
@@ -1,11 +1,7 @@
 use super::{
     block::{self, BlockId},
-<<<<<<< HEAD
-    code_gen::IRGenerator,
+    context::SsaContext,
     function,
-=======
-    context::SsaContext,
->>>>>>> ebf01b9e
     node::{self, Node, NodeEval, NodeId, NodeObj, Operation},
     optim,
 };
@@ -382,17 +378,17 @@
     }
 }
 
-pub fn inline_tree(igen: &mut IRGenerator) {
+pub fn inline_tree(ctx: &mut SsaContext) {
     //inline all function calls
-    inline_block(igen, igen.first_block);
+    inline_block(ctx, ctx.first_block);
 }
 
 //inline all function calls of the block
-pub fn inline_block(igen: &mut IRGenerator, block_id: BlockId) {
+pub fn inline_block(ctx: &mut SsaContext, block_id: BlockId) {
     let mut call_ins: Vec<NodeId> = Vec::new();
 
-    for i in &igen[block_id].instructions {
-        if let Some(ins) = igen.try_get_instruction(*i) {
+    for i in &ctx[block_id].instructions {
+        if let Some(ins) = ctx.try_get_instruction(*i) {
             if matches!(ins.operator, node::Operation::Call(_)) {
                 call_ins.push(*i);
             }
@@ -400,13 +396,13 @@
     }
 
     for ins_id in call_ins {
-        let ins = igen.try_get_instruction(ins_id).unwrap().clone();
+        let ins = ctx.try_get_instruction(ins_id).unwrap().clone();
         if let node::Instruction {
             operator: node::Operation::Call(f),
             ..
         } = ins
         {
-            inline(f, &ins.ins_arguments, igen, ins.parent_block, ins.id);
+            inline(f, &ins.ins_arguments, ctx, ins.parent_block, ins.id);
         }
     }
 }
@@ -415,11 +411,11 @@
 pub fn inline(
     func_id: noirc_frontend::node_interner::FuncId,
     args: &[NodeId],
-    irgen: &mut IRGenerator,
+    ctx: &mut SsaContext,
     block: BlockId,
     call_id: NodeId,
 ) {
-    let ssa_func = irgen.get_function(func_id).unwrap();
+    let ssa_func = ctx.get_function(func_id).unwrap();
     //map nodes from the fonction cfg to the caller cfg
     let mut inline_map: HashMap<NodeId, NodeId> = HashMap::new();
     let mut array_map: HashMap<u32, u32> = HashMap::new();
@@ -429,7 +425,7 @@
     }
     // let func_block = &ssa_func.cfg[ssa_func.cfg.first_block];
     //2. inline in the block: we assume the function cfg is already flatened.
-    let mut next_block = Some(ssa_func.cfg.first_block);
+    let mut next_block = Some(ssa_func.igen.context.first_block);
     while let Some(next_b) = next_block {
         next_block = inline_in_block(
             next_b,
@@ -438,7 +434,7 @@
             &mut array_map,
             func_id,
             call_id,
-            irgen,
+            ctx,
         );
     }
 }
@@ -451,11 +447,11 @@
     array_map: &mut HashMap<u32, u32>,
     func_id: noirc_frontend::node_interner::FuncId, //func_cfg: &IRGenerator,
     call_id: NodeId,
-    irgen: &mut IRGenerator,
+    ctx: &mut SsaContext,
 ) -> Option<BlockId> {
     let mut new_instructions: Vec<NodeId> = Vec::new();
     // let mut return_values: Vec<(NodeId,NodeId)> = Vec::new();
-    let func_cfg = &irgen.get_function(func_id).unwrap().cfg;
+    let func_cfg = &ctx.get_function_context(func_id);
     let block_func = &func_cfg[block_id];
     let next_block = block_func.left;
     let block_func_instructions = &block_func.instructions.clone();
@@ -463,17 +459,14 @@
         let mut cloned_ins = None;
         let mut array_func = None;
         let mut array_func_idx = u32::MAX;
-        if let Some(ins) = irgen
-            .get_function(func_id)
-            .unwrap()
-            .cfg
+        if let Some(ins) = ctx.get_function_context(func_id)
             .try_get_instruction(i_id)
         {
             cloned_ins = Some(ins.clone());
             if let node::ObjectType::Pointer(a) = ins.res_type {
                 //Arrays are mapped to array
                 array_func =
-                    Some(irgen.get_function(func_id).unwrap().cfg.mem.arrays[a as usize].clone());
+                    Some(ctx.get_function_context(func_id).mem.arrays[a as usize].clone());
                 array_func_idx = a;
             }
         }
@@ -482,29 +475,29 @@
             let new_left = function::SSAFunction::get_mapped_value(
                 func_id,
                 Some(&clone.lhs),
-                irgen,
+                ctx,
                 inline_map,
             );
             let new_right = function::SSAFunction::get_mapped_value(
                 func_id,
                 Some(&clone.rhs),
-                irgen,
+                ctx,
                 inline_map,
             );
             let new_arg = function::SSAFunction::get_mapped_value(
                 func_id,
                 clone.ins_arguments.first(),
-                irgen,
+                ctx,
                 inline_map,
             );
             //create the array if not mapped
             if let Some(a) = array_func {
                 if !array_map.contains_key(&array_func_idx) {
-                    let i_pointer = irgen.mem.create_new_array(a.len, a.element_type, &a.name);
+                    let i_pointer = ctx.mem.create_new_array(a.len, a.element_type, &a.name);
                     //We populate the array (if possible) using the inline map
                     for i in &a.values {
                         if let Some(f) = i.to_const() {
-                            irgen.mem.arrays[i_pointer as usize]
+                            ctx.mem.arrays[i_pointer as usize]
                                 .values
                                 .push(super::acir_gen::InternalVar::from(f));
                         }
@@ -512,7 +505,7 @@
                     }
                     array_map.insert(array_func_idx, i_pointer);
                     dbg!(&i_pointer);
-                    dbg!(&irgen.mem.arrays[i_pointer as usize]);
+                    dbg!(&ctx.mem.arrays[i_pointer as usize]);
                     dbg!(&a.values);
                 }
             }
@@ -523,10 +516,10 @@
                 Operation::Ret => {
                     //we need to find the corresponding result instruction in the target block (using ins.rhs) and replace it by ins.lhs
                     if let Some(ret_id) =
-                        irgen[target_block_id].get_result_instruction(call_id, irgen)
+                        ctx[target_block_id].get_result_instruction(call_id, ctx)
                     {
                         //we support only one result for now, should use 'ins.lhs.get_value()'
-                        if let node::NodeObj::Instr(i) = &mut irgen[ret_id] {
+                        if let node::NodeObj::Instr(i) = &mut ctx[ret_id] {
                             i.is_deleted = true;
                             i.rhs = new_left; //Then we need to ensure there is a CSE.
                         }
@@ -534,7 +527,7 @@
                         //we use the call instruction instead
                         //we could use the ins_arguments to get the results here, and since we have the input arguments (in the ssafunction) we know how many there are.
                         //for now the call instruction is replaced by the (one) result
-                        let call_ins = irgen.get_mut_instruction(call_id);
+                        let call_ins = ctx.get_mut_instruction(call_id);
                         call_ins.is_deleted = true;
                         call_ins.rhs = new_arg;
                         if array_map.contains_key(&array_func_idx) {
@@ -549,12 +542,12 @@
                     //TODO use relative addressing, but that requires a few changes, mainly in acir_gen.rs and integer.rs
                     let b = array_map[&a];
                     //n.b. this offset is always positive
-                    let offset = irgen.mem.arrays[b as usize].adr
-                        - irgen.get_function(func_id).unwrap().cfg.mem.arrays[a as usize].adr;
-                    let index_type = irgen[new_left].get_type();
+                    let offset = ctx.mem.arrays[b as usize].adr
+                        - ctx.get_function_context(func_id).mem.arrays[a as usize].adr;
+                    let index_type = ctx[new_left].get_type();
                     let offset_id =
-                        irgen.get_or_create_const(FieldElement::from(offset as i128), index_type);
-                    let adr_id = irgen.new_instruction(
+                        ctx.get_or_create_const(FieldElement::from(offset as i128), index_type);
+                    let adr_id = ctx.new_instruction(
                         offset_id,
                         new_left,
                         node::Operation::Add,
@@ -567,19 +560,19 @@
                         clone.res_type,
                         Some(target_block_id),
                     );
-                    let result_id = irgen.add_instruction(new_ins);
+                    let result_id = ctx.add_instruction(new_ins);
                     new_instructions.push(result_id);
                     inline_map.insert(i_id, result_id);
                 }
                 Operation::Store(a) => {
                     let b = array_map[&a];
-                    let offset = irgen.get_function(func_id).unwrap().cfg.mem.arrays[a as usize]
+                    let offset = ctx.get_function_context(func_id).mem.arrays[a as usize]
                         .adr
-                        - irgen.mem.arrays[b as usize].adr;
-                    let index_type = irgen[new_left].get_type();
+                        - ctx.mem.arrays[b as usize].adr;
+                    let index_type = ctx[new_left].get_type();
                     let offset_id =
-                        irgen.get_or_create_const(FieldElement::from(offset as i128), index_type);
-                    let adr_id = irgen.new_instruction(
+                        ctx.get_or_create_const(FieldElement::from(offset as i128), index_type);
+                    let adr_id = ctx.new_instruction(
                         offset_id,
                         new_left,
                         node::Operation::Add,
@@ -592,7 +585,7 @@
                         clone.res_type,
                         Some(target_block_id),
                     );
-                    let result_id = irgen.add_instruction(new_ins);
+                    let result_id = ctx.add_instruction(new_ins);
                     new_instructions.push(result_id);
                     inline_map.insert(i_id, result_id);
                 }
@@ -608,13 +601,13 @@
                         let i_pointer = array_map[&array_func_idx];
                         new_ins.res_type = node::ObjectType::Pointer(i_pointer);
                     }
-                    optim::simplify(irgen, &mut new_ins);
+                    optim::simplify(ctx, &mut new_ins);
                     let result_id;
                     let mut to_delete = false;
                     if new_ins.is_deleted {
                         result_id = new_ins.rhs;
                         if array_map.contains_key(&array_func_idx) {
-                            if let node::ObjectType::Pointer(a) = irgen[result_id].get_type() {
+                            if let node::ObjectType::Pointer(a) = ctx[result_id].get_type() {
                                 //we now map the array to rhs array
                                 array_map.insert(array_func_idx, a);
                             }
@@ -623,7 +616,7 @@
                             to_delete = true;
                         }
                     } else {
-                        result_id = irgen.add_instruction(new_ins);
+                        result_id = ctx.add_instruction(new_ins);
                         new_instructions.push(result_id);
                     }
                     //ignore self-deleted instructions
@@ -636,13 +629,13 @@
     }
 
     // add instruction to target_block, at proper location (really need a linked list!)
-    let mut pos = irgen[target_block_id]
+    let mut pos = ctx[target_block_id]
         .instructions
         .iter()
         .position(|x| *x == call_id)
         .unwrap();
     for &new_id in &new_instructions {
-        irgen[target_block_id].instructions.insert(pos, new_id);
+        ctx[target_block_id].instructions.insert(pos, new_id);
         pos += 1;
     }
     next_block
