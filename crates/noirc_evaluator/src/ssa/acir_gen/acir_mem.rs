--- conflicted
+++ resolved
@@ -18,10 +18,6 @@
 use std::collections::{BTreeMap, HashSet};
 
 use super::{
-<<<<<<< HEAD
-=======
-    //    const_from_expression,
->>>>>>> d1713369
     constraints::{self, mul_with_witness, subtract},
     operations::{self},
 };
@@ -235,10 +231,6 @@
 #[derive(Default)]
 pub(crate) struct AcirMem {
     virtual_memory: BTreeMap<ArrayId, ArrayHeap>,
-<<<<<<< HEAD
-=======
-    //pub(crate) dummy: Witness,
->>>>>>> d1713369
 }
 
 impl AcirMem {
@@ -254,17 +246,13 @@
     }
 
     // Write the value to the array's VM at the specified index
-<<<<<<< HEAD
-    pub fn insert(
+    pub(super) fn insert(
         &mut self,
         array_id: ArrayId,
         index: MemAddress,
         value: InternalVar,
         op: Expression,
     ) {
-=======
-    pub(super) fn insert(&mut self, array_id: ArrayId, index: MemAddress, value: InternalVar) {
->>>>>>> d1713369
         let heap = self.virtual_memory.entry(array_id).or_default();
         let value_expr = value.to_expression();
         heap.memory_map.insert(index, value);
