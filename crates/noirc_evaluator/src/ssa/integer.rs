use crate::errors::RuntimeError;

use super::{
    block::BlockId,
    //block,
    context::SsaContext,
    mem::{ArrayId, Memory},
    node::{self, BinaryOp, Instruction, Mark, Node, NodeId, NodeObj, ObjectType, Operation},
    optim,
};
use acvm::FieldElement;
use iter_extended::vecmap;
use num_bigint::BigUint;
use num_traits::{One, Zero};
use std::collections::BTreeMap;
use std::{collections::HashMap, ops::Neg};

//Returns the maximum bit size of short integers
pub fn short_integer_max_bit_size() -> u32 {
    //TODO: it should be FieldElement::max_num_bits()/2, but for now we do not support more than 128 bits as well
    //This allows us to do use u128 to represent integer constant values
    u32::min(FieldElement::max_num_bits() / 2, 128)
}

//Gets the maximum value of the instruction result
fn get_instruction_max(
    ctx: &SsaContext,
    ins: &Instruction,
    max_map: &mut HashMap<NodeId, BigUint>,
    vmap: &HashMap<NodeId, NodeId>,
) -> BigUint {
    assert_ne!(
        ins.operation.opcode(),
        node::Opcode::Phi,
        "Phi instructions must have been simplified"
    );
    ins.operation.for_each_id(|id| {
        get_obj_max_value(ctx, id, max_map, vmap);
    });
    get_instruction_max_operand(ctx, ins, max_map, vmap)
}

//Gets the maximum value of the instruction result using the provided operand maximum
fn get_instruction_max_operand(
    ctx: &SsaContext,
    ins: &Instruction,
    max_map: &mut HashMap<NodeId, BigUint>,
    vmap: &HashMap<NodeId, NodeId>,
) -> BigUint {
    match &ins.operation {
        Operation::Load { array_id, index } => get_load_max(ctx, *index, max_map, vmap, *array_id),
        Operation::Binary(node::Binary { operator, lhs, rhs, .. }) => {
            if let BinaryOp::Sub { .. } = operator {
                //TODO uses interval analysis instead
                if matches!(ins.res_type, ObjectType::Unsigned(_)) {
                    if let Some(lhs_const) = ctx.get_as_constant(*lhs) {
                        let lhs_big = BigUint::from_bytes_be(&lhs_const.to_bytes());
                        if max_map[rhs] <= lhs_big {
                            //TODO unsigned
                            return lhs_big;
                        }
                    }
                }
            }
            get_max_value(ins, max_map)
        }
        // Operation::Constrain(_) => {
        //ContrainOp::Eq :
        //TODO... we should update the max_map AFTER the truncate is processed (else it breaks it)
        // let min = BigUint::min(left_max.clone(), right_max.clone());
        // max_map.insert(ins.lhs, min.clone());
        // max_map.insert(ins.rhs, min);
        _ => get_max_value(ins, max_map),
    }
}

// Retrieve max possible value of a node; from the max_map if it was already computed
// or else we compute it.
// we use the value array (get_current_value2) in order to handle truncate instructions
// we need to do it because rust did not allow to modify the instruction in block_overflow..
fn get_obj_max_value(
    ctx: &SsaContext,
    id: NodeId,
    max_map: &mut HashMap<NodeId, BigUint>,
    vmap: &HashMap<NodeId, NodeId>,
) -> BigUint {
    let id = get_value_from_map(id, vmap);
    if max_map.contains_key(&id) {
        return max_map[&id].clone();
    }
    if id == NodeId::dummy() {
        max_map.insert(id, BigUint::zero());
        return BigUint::zero(); //a non-argument has no max
    }
    let obj = &ctx[id];

    let result = match obj {
        NodeObj::Obj(v) => (BigUint::one() << v.size_in_bits()) - BigUint::one(), //TODO check for signed type
        NodeObj::Instr(i) => get_instruction_max(ctx, i, max_map, vmap),
        NodeObj::Const(c) => c.value.clone(), //TODO panic for string constants
    };
    max_map.insert(id, result.clone());
    result
}

//Creates a truncate instruction for obj_id
fn truncate(
    ctx: &mut SsaContext,
    obj_id: NodeId,
    bit_size: u32,
    max_map: &mut HashMap<NodeId, BigUint>,
) -> Option<NodeId> {
    // get type
    let obj = &ctx[obj_id];
    let obj_type = obj.get_type();
    let obj_name = format!("{}", obj);
    //ensure truncate is needed:
    let v_max = &max_map[&obj_id];

    if *v_max >= BigUint::one() << bit_size {
        //TODO is max_bit_size leaking some info????
        //Create a new truncate instruction '(idx): obj trunc bit_size'
        //set current value of obj to idx
        let max_bit_size = v_max.bits() as u32;

        let mut i = Instruction::new(
            Operation::Truncate { value: obj_id, bit_size, max_bit_size },
            obj_type,
            None,
        );

        if i.res_name.ends_with("_t") {
            //TODO we should use %t so that we can check for this substring (% is not a valid char for a variable name) in the name and then write name%t[number+1]
        }
        i.res_name = obj_name + "_t";
        let i_id = ctx.add_instruction(i);
        max_map.insert(i_id, BigUint::from((1_u128 << bit_size) - 1));
        Some(i_id)
        //we now need to call fix_truncate(), it is done in a separate function in order to not overwhelm the arguments list.
    } else {
        None
    }
}

//Set the id and parent block of the truncate instruction
//This is needed because the instruction is inserted into a block and not added in the current block like regular instructions
//We also update the value array
fn fix_truncate(
    eval: &mut SsaContext,
    id: NodeId,
    prev_id: NodeId,
    block_idx: BlockId,
    vmap: &mut HashMap<NodeId, NodeId>,
) {
    if let Some(ins) = eval.try_get_mut_instruction(id) {
        ins.parent_block = block_idx;
        vmap.insert(prev_id, id);
    }
}

//Adds the variable to the list of variables that need to be truncated
fn add_to_truncate(
    ctx: &SsaContext,
    obj_id: NodeId,
    bit_size: u32,
    to_truncate: &mut BTreeMap<NodeId, u32>,
    max_map: &HashMap<NodeId, BigUint>,
) {
    let v_max = &max_map[&obj_id];
    if *v_max >= BigUint::one() << bit_size {
        if let Some(NodeObj::Const(_)) = &ctx.try_get_node(obj_id) {
            return; //a constant cannot be truncated, so we exit the function gracefully
        }
        let truncate_bits = match to_truncate.get(&obj_id) {
            Some(value) => u32::min(*value, bit_size),
            None => bit_size,
        };
        to_truncate.insert(obj_id, truncate_bits);
    }
}

//Truncate the 'to_truncate' list
fn process_to_truncate(
    ctx: &mut SsaContext,
    new_list: &mut Vec<NodeId>,
    to_truncate: &mut BTreeMap<NodeId, u32>,
    max_map: &mut HashMap<NodeId, BigUint>,
    block_idx: BlockId,
    vmap: &mut HashMap<NodeId, NodeId>,
) {
    for (id, bit_size) in to_truncate.iter() {
        if let Some(truncate_idx) = truncate(ctx, *id, *bit_size, max_map) {
            //TODO properly handle signed arithmetic...
            fix_truncate(ctx, truncate_idx, *id, block_idx, vmap);
            new_list.push(truncate_idx);
        }
    }
    to_truncate.clear();
}

//Add required truncate instructions on all blocks
pub fn overflow_strategy(ctx: &mut SsaContext) -> Result<(), RuntimeError> {
    let mut max_map: HashMap<NodeId, BigUint> = HashMap::new();
    let mut memory_map = HashMap::new();
    tree_overflow(ctx, ctx.first_block, &mut max_map, &mut memory_map)
}

//implement overflow strategy following the dominator tree
fn tree_overflow(
    ctx: &mut SsaContext,
    b_idx: BlockId,
    max_map: &mut HashMap<NodeId, BigUint>,
    memory_map: &mut HashMap<u32, NodeId>,
) -> Result<(), RuntimeError> {
    block_overflow(ctx, b_idx, max_map, memory_map)?;
    for b in ctx[b_idx].dominated.clone() {
        tree_overflow(ctx, b, &mut max_map.clone(), &mut memory_map.clone())?;
    }
    Ok(())
}

//overflow strategy for one block
fn block_overflow(
    ctx: &mut SsaContext,
    block_id: BlockId,
    max_map: &mut HashMap<NodeId, BigUint>,
    memory_map: &mut HashMap<u32, NodeId>,
) -> Result<(), RuntimeError> {
    //for each instruction, we compute the resulting max possible value (in term of the field representation of the operation)
    //when it is over the field charac, or if the instruction requires it, then we insert truncate instructions
    // The instructions are insterted in a duplicate list( because of rust ownership..), which we use for
    // processing another cse round for the block because the truncates may be duplicated.
    let mut new_list = Vec::new();

    // This needs to be a BTreeMap and not a HashMap so that it can have a deterministic order
    // when we collect it into a Vec later on
    let mut truncate_map = BTreeMap::new();

    let mut modified = false;
    let instructions =
        vecmap(&ctx[block_id].instructions, |id| ctx.try_get_instruction(*id).unwrap().clone());

    //since we process the block from the start, the block value map is not relevant
    let mut value_map = HashMap::new();
    for mut ins in instructions {
        if matches!(
            ins.operation,
            Operation::Nop
                | Operation::Call { .. }
                | Operation::Result { .. }
                | Operation::Return(_)
        ) {
            //For now we skip completely functions from overflow; that means arguments are NOT truncated.
            //The reasoning is that this is handled by doing the overflow strategy after the function has been inlined
            continue;
        }

        ins.operation.map_id_mut(|id| {
            let id = optim::propagate(ctx, id, &mut modified);
            get_value_from_map(id, &value_map)
        });

        //we propagate optimised loads - todo check if it is needed because there is cse at the end
        //We retrieve get_current_value() in case a previous truncate has updated the value map
        let should_truncate_ins = ins.truncate_required(ctx);
        let ins_max_bits = get_instruction_max(ctx, &ins, max_map, &value_map).bits();
        let res_type = ins.res_type;

        let too_many_bits = ins_max_bits > FieldElement::max_num_bits() as u64
            && res_type != ObjectType::NativeField;

        ins.operation.for_each_id(|id| {
            get_obj_max_value(ctx, id, max_map, &value_map);
            let arg = ctx.try_get_node(id);
            let should_truncate_arg =
                should_truncate_ins && arg.is_some() && get_type(arg) != ObjectType::NativeField;

            if should_truncate_arg || too_many_bits {
                add_to_truncate(ctx, id, get_size_in_bits(arg), &mut truncate_map, max_map);
            }
        });

        match ins.operation {
            Operation::Load { array_id, index } => {
                //TODO we use a local memory map for now but it should be used in arguments
                //for instance, the join block of a IF should merge the two memorymaps using the condition value
                if let Some(val) = ctx.get_indexed_value(array_id, index) {
                    //optimise static load
                    ins.mark = Mark::ReplaceWith(*val);
                }
            }
            Operation::Store { array_id, index, value } => {
                if let Some(idx) = Memory::to_u32(ctx, index) {
                    let absolute_adr = ctx.mem[array_id].absolute_adr(idx);
                    //optimise static store
                    memory_map.insert(absolute_adr, value);
                }
            }
            Operation::Binary(node::Binary { operator: BinaryOp::Shl, lhs, rhs, .. }) => {
                if let Some(r_const) = ctx.get_as_constant(rhs) {
                    let r_type = ctx[rhs].get_type();
                    let rhs =
                        ctx.get_or_create_const(FieldElement::from(2_i128).pow(&r_const), r_type);
                    ins.operation = Operation::Binary(node::Binary {
                        lhs,
                        rhs,
                        operator: BinaryOp::Mul,
                        predicate: None,
                    });
                }
            }
            Operation::Binary(node::Binary { operator: BinaryOp::Shr, lhs, rhs, .. }) => {
                if !matches!(ins.res_type, node::ObjectType::Unsigned(_)) {
                    todo!("Right shift is only implemented for unsigned integers");
                }
                if let Some(r_const) = ctx.get_as_constant(rhs) {
                    let r_type = ctx[rhs].get_type();
                    let rhs =
                        ctx.get_or_create_const(FieldElement::from(2_i128).pow(&r_const), r_type);
                    //todo checks that 2^rhs does not overflow
                    ins.operation = Operation::Binary(node::Binary {
                        lhs,
                        rhs,
                        operator: BinaryOp::Udiv,
                        predicate: None,
                    });
                }
            }
            Operation::Cast(value_id) => {
                // TODO for now the types we support here are only all integer types (field, signed, unsigned, bool)
                // so a cast would normally translate to a truncate.
                // if res_type and lhs have the same bit size (in a large sense, which includes field elements)
                // then either they have the same type and should have been simplified
                // or they don't have the same sign so we keep the cast operator
                // if res_type is smaller than lhs bit size, we look if lhs can hold directly into res_type
                // if not, we need to truncate lhs to a res_type. We modify directly the cast instruction into a truncate
                // in other cases we can keep the cast instruction
                // for instance if res_type is greater than lhs bit size, we need to truncate lhs to its bit size and use the truncate
                // result in the cast, but this is handled by the truncate_required
                // after this function, all cast instructions refer to casting lhs into a bigger (or equal) type
                // any other case has been transformed into the latter using truncates.
                let obj = ctx.try_get_node(value_id);

                if ins.res_type == get_type(obj) {
                    ins.mark = Mark::ReplaceWith(value_id);
                } else {
                    let max = get_obj_max_value(ctx, value_id, max_map, &value_map);
                    let maxbits = max.bits() as u32;

                    if ins.res_type.bits() < get_size_in_bits(obj) && maxbits > ins.res_type.bits()
                    {
                        //we need to truncate
                        ins.operation = Operation::Truncate {
                            value: value_id,
                            bit_size: ins.res_type.bits(),
                            max_bit_size: maxbits,
                        };
                    }
                }
            }
            _ => (),
        }

        process_to_truncate(
            ctx,
            &mut new_list,
            &mut truncate_map,
            max_map,
            block_id,
            &mut value_map,
        );

        let id = match ins.mark {
            Mark::None => ins.id,
            Mark::Deleted => continue,
            Mark::ReplaceWith(new_id) => new_id,
        };

        new_list.push(id);
        ins.operation.map_id_mut(|id| get_value_from_map(id, &value_map));

        if let Operation::Binary(node::Binary {
            rhs,
            operator: BinaryOp::Sub { max_rhs_value } | BinaryOp::SafeSub { max_rhs_value },
            ..
        }) = &mut ins.operation
        {
            //for now we pass the max value to the instruction, we could also keep the max_map e.g in the block (or max in each nodeobj)
            //sub operations require the max value to ensure it does not underflow
            *max_rhs_value = max_map[rhs].clone();
            //we may do that in future when the max_map becomes more used elsewhere (for other optim)
        }

        let old_ins = ctx.try_get_mut_instruction(ins.id).unwrap();
        *old_ins = ins;
    }

    update_value_array(ctx, block_id, &value_map);

    //We run another round of CSE for the block in order to remove possible duplicated truncates, this will assign 'new_list' to the block instructions
    let mut modified = false;
    optim::cse_block(ctx, block_id, &mut new_list, &mut modified)?;
    Ok(())
}

fn update_value_array(ctx: &mut SsaContext, block_id: BlockId, vmap: &HashMap<NodeId, NodeId>) {
    let block = &mut ctx[block_id];
    for (old, new) in vmap {
        block.value_map.insert(*old, *new); //TODO we must merge rather than update
    }
}

//Get current value using the provided vmap
pub fn get_value_from_map(id: NodeId, vmap: &HashMap<NodeId, NodeId>) -> NodeId {
    *vmap.get(&id).unwrap_or(&id)
}

fn get_size_in_bits(obj: Option<&NodeObj>) -> u32 {
    if let Some(v) = obj {
        v.size_in_bits()
    } else {
        0
    }
}

fn get_type(obj: Option<&NodeObj>) -> ObjectType {
    if let Some(v) = obj {
        v.get_type()
    } else {
        ObjectType::NotAnObject
    }
}

fn get_load_max(
    ctx: &SsaContext,
    address: NodeId,
    max_map: &mut HashMap<NodeId, BigUint>,
    vmap: &HashMap<NodeId, NodeId>,
    array: ArrayId,
    // obj_type: ObjectType,
) -> BigUint {
    if let Some(&value) = ctx.get_indexed_value(array, address) {
        return get_obj_max_value(ctx, value, max_map, vmap);
    };
    ctx.mem[array].max.clone() //return array max
}

//Returns the max value of an operation from an upper bound of left and right hand sides
//Function is used to check for overflows over the field size, this is why we use BigUint.
fn get_max_value(ins: &Instruction, max_map: &mut HashMap<NodeId, BigUint>) -> BigUint {
    let max_value = match &ins.operation {
        Operation::Binary(binary) => get_binary_max_value(binary, ins.res_type, max_map),
        Operation::Not(_) => ins.res_type.max_size(),
        Operation::Constrain(..) => BigUint::zero(),
        //'a cast a' means we cast a into res_type of the instruction
        Operation::Cast(value_id) => {
            let type_max = ins.res_type.max_size();
            BigUint::min(max_map[value_id].clone(), type_max)
        }
        Operation::Truncate { value, max_bit_size, .. } => BigUint::min(
            max_map[value].clone(),
            BigUint::from(2_u32).pow(*max_bit_size) - BigUint::from(1_u32),
        ),
        Operation::Nop | Operation::Jne(..) | Operation::Jeq(..) | Operation::Jmp(_) => todo!(),
        Operation::Phi { root, block_args } => {
            let mut max = max_map[root].clone();
            for (id, _block) in block_args {
                max = BigUint::max(max, max_map[id].clone());
            }
            max
        }
        Operation::Cond { condition: _, val_true: lhs, val_false: rhs } => {
            let lhs_max = &max_map[lhs];
            let rhs_max = &max_map[rhs];
            lhs_max.max(rhs_max).clone()
        }
        Operation::Load { .. } => unreachable!(),
        Operation::Store { .. } => BigUint::zero(),
        Operation::Call { .. } => ins.res_type.max_size(), //n.b. functions should have been inlined
        Operation::Return(_) => todo!(),
        Operation::Result { .. } => {
            unreachable!("Functions must have been inlined before checking for overflows")
        }
<<<<<<< HEAD
        Operation::Intrinsic(opcode, _) => {
            match opcode {
                OPCODE::SHA256
                | OPCODE::Blake2s
                | OPCODE::Pedersen
                | OPCODE::FixedBaseScalarMul
                | OPCODE::ToBits
                | OPCODE::ToBytes => BigUint::zero(), //pointers do not overflow
                OPCODE::SchnorrVerify
                | OPCODE::EcdsaSecp256k1
                | acvm::acir::OPCODE::MerkleMembership => BigUint::one(), //verify returns 0 or 1
                OPCODE::HashToField => ins.res_type.max_size(),
                _ => todo!("max value must be implemented for opcode {} ", opcode),
            }
        }
        Operation::SetPub(_, _) => BigUint::zero(),
=======
        Operation::Intrinsic(opcode, _) => opcode.get_max_value(),
>>>>>>> ff2786f0
    };

    if ins.res_type == ObjectType::NativeField {
        let field_max = BigUint::from_bytes_be(&FieldElement::one().neg().to_bytes());

        //Native Field operations cannot overflow so they will not be truncated
        if max_value >= field_max {
            return field_max;
        }
    }
    max_value
}

fn get_binary_max_value(
    binary: &node::Binary,
    res_type: ObjectType,
    max_map: &mut HashMap<NodeId, BigUint>,
) -> BigUint {
    let lhs_max = &max_map[&binary.lhs];
    let rhs_max = &max_map[&binary.rhs];

    match &binary.operator {
        BinaryOp::Add => lhs_max + rhs_max,
        BinaryOp::SafeAdd => todo!(),
        BinaryOp::Sub { .. } => {
            let r_mod = BigUint::one() << res_type.bits();
            let mut k = rhs_max / &r_mod;
            if rhs_max % &r_mod != BigUint::zero() {
                k += BigUint::one();
            }
            assert!(&k * &r_mod >= *rhs_max);
            lhs_max + k * r_mod
        }
        BinaryOp::SafeSub { .. } => todo!(),
        BinaryOp::Mul => lhs_max * rhs_max,
        BinaryOp::SafeMul => todo!(),
        BinaryOp::Udiv => lhs_max.clone(),
        BinaryOp::Sdiv => todo!(),
        BinaryOp::Urem => rhs_max - BigUint::one(),
        BinaryOp::Srem => todo!(),
        BinaryOp::Div => FieldElement::modulus() - BigUint::one(),
        BinaryOp::Eq => BigUint::one(),
        BinaryOp::Ne => BigUint::one(),
        BinaryOp::Ult => BigUint::one(),
        BinaryOp::Ule => BigUint::one(),
        BinaryOp::Slt => BigUint::one(),
        BinaryOp::Sle => BigUint::one(),
        BinaryOp::Lt => BigUint::one(),
        BinaryOp::Lte => BigUint::one(),
        BinaryOp::And => {
            BigUint::from(2_u32).pow(u64::min(lhs_max.bits(), rhs_max.bits()) as u32)
                - BigUint::one()
        }
        BinaryOp::Or | BinaryOp::Xor => {
            BigUint::from(2_u32).pow(u64::max(lhs_max.bits(), rhs_max.bits()) as u32)
                - BigUint::one()
        }
        BinaryOp::Assign => rhs_max.clone(),
        BinaryOp::Shl => BigUint::min(
            BigUint::from(2_u32).pow((lhs_max.bits() + 1) as u32) - BigUint::one(),
            res_type.max_size(),
        ),
        BinaryOp::Shr => {
            if lhs_max.bits() >= 1 {
                BigUint::from(2_u32).pow((lhs_max.bits() - 1) as u32) - BigUint::one()
            } else {
                BigUint::zero()
            }
        }
    }
}<|MERGE_RESOLUTION|>--- conflicted
+++ resolved
@@ -481,26 +481,7 @@
         Operation::Result { .. } => {
             unreachable!("Functions must have been inlined before checking for overflows")
         }
-<<<<<<< HEAD
-        Operation::Intrinsic(opcode, _) => {
-            match opcode {
-                OPCODE::SHA256
-                | OPCODE::Blake2s
-                | OPCODE::Pedersen
-                | OPCODE::FixedBaseScalarMul
-                | OPCODE::ToBits
-                | OPCODE::ToBytes => BigUint::zero(), //pointers do not overflow
-                OPCODE::SchnorrVerify
-                | OPCODE::EcdsaSecp256k1
-                | acvm::acir::OPCODE::MerkleMembership => BigUint::one(), //verify returns 0 or 1
-                OPCODE::HashToField => ins.res_type.max_size(),
-                _ => todo!("max value must be implemented for opcode {} ", opcode),
-            }
-        }
-        Operation::SetPub(_, _) => BigUint::zero(),
-=======
         Operation::Intrinsic(opcode, _) => opcode.get_max_value(),
->>>>>>> ff2786f0
     };
 
     if ins.res_type == ObjectType::NativeField {
