--- conflicted
+++ resolved
@@ -751,29 +751,7 @@
         Ok(())
     }
 
-<<<<<<< HEAD
-    pub fn generate_empty_phi(&mut self, target_block: BlockId, phi_root: NodeId) -> NodeId {
-=======
-    pub(crate) fn acir(
-        &self,
-        evaluator: &mut Evaluator,
-        show_output: bool,
-    ) -> Result<(), RuntimeError> {
-        let mut acir = Acir::default();
-        let mut fb = Some(&self[self.first_block]);
-        while let Some(block) = fb {
-            for iter in &block.instructions {
-                let ins = self.instruction(*iter);
-                acir.acir_gen_instruction(ins, evaluator, self, show_output)?;
-            }
-            //TODO we should rather follow the jumps
-            fb = block.left.map(|block_id| &self[block_id]);
-        }
-        Ok(())
-    }
-
     pub(crate) fn generate_empty_phi(&mut self, target_block: BlockId, phi_root: NodeId) -> NodeId {
->>>>>>> 5d627a74
         //Ensure there is not already a phi for the variable (n.b. probably not useful)
         for i in &self[target_block].instructions {
             match self.try_get_instruction(*i) {
