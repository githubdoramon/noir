use super::{
    acir_gen::InternalVar,
    block::BlockId,
    context::SsaContext,
    mem,
    node::{self, Instruction, Node, NodeEval, NodeId, NodeObj, Operation},
};
use acvm::FieldElement;
use std::collections::{HashMap, VecDeque};

//returns the NodeObj index of a NodeEval object
//if NodeEval is a constant, it may creates a new NodeObj corresponding to the constant value
pub fn to_index(ctx: &mut SsaContext, obj: NodeEval) -> NodeId {
    match obj {
        NodeEval::Const(c, t) => ctx.get_or_create_const(c, t),
        NodeEval::VarOrInstruction(i) => i,
    }
}

// If NodeEval refers to a constant NodeObj, we return a constant NodeEval
pub fn to_const(ctx: &SsaContext, obj: NodeEval) -> NodeEval {
    match obj {
        NodeEval::Const(_, _) => obj,
        NodeEval::VarOrInstruction(i) => {
            if let Some(NodeObj::Const(c)) = ctx.try_get_node(i) {
                return NodeEval::Const(
                    FieldElement::from_be_bytes_reduce(&c.value.to_bytes_be()),
                    c.get_type(),
                );
            }
            obj
        }
    }
}

// Performs constant folding, arithmetic simplifications and move to standard form
pub fn simplify(ctx: &mut SsaContext, ins: &mut node::Instruction) {
    //1. constant folding
    let l_eval = to_const(ctx, NodeEval::VarOrInstruction(ins.lhs));
    let r_eval = to_const(ctx, NodeEval::VarOrInstruction(ins.rhs));
    let idx = match ins.evaluate(&l_eval, &r_eval) {
        NodeEval::Const(c, t) => ctx.get_or_create_const(c, t),
        NodeEval::VarOrInstruction(i) => i,
    };
    if idx != ins.id {
        ins.is_deleted = true;
        ins.rhs = idx;
        if idx == NodeId::dummy() {
            ins.operator = node::Operation::Nop;
        }
        return;
    }

    //2. standard form
    ins.standard_form();
    match ins.operator {
        node::Operation::Cast => {
            if let Some(lhs_obj) = ctx.try_get_node(ins.lhs) {
                if lhs_obj.get_type() == ins.res_type {
                    ins.is_deleted = true;
                    ins.rhs = ins.lhs;
                    return;
                }
            }
        }
        // node::Operation::Gte => {
        //     //a>=b <=> Not(a<b)
        //     let inv = eval.new_instruction(ins.lhs, ins.rhs, node::Operation::Lt, ins.res_type);
        //     ins.lhs = eval.get_const(FieldElement::one(), ins.res_type);
        //     ins.rhs = inv;
        //     ins.operator = node::Operation::Sub; //n.b. no need to underflow here
        //TODO: inv must be inserted before ins.
        // }
        node::Operation::Constrain(op) => match op {
            node::ConstrainOp::Eq => {
                if let (Some(a), Some(b)) = (
                    mem::Memory::deref(ctx, ins.lhs),
                    mem::Memory::deref(ctx, ins.rhs),
                ) {
                    if a == b {
                        ins.is_deleted = true;
                        ins.operator = node::Operation::Nop;
                    }
                }
            }
            node::ConstrainOp::Neq => {
                if let (Some(a), Some(b)) = (
                    mem::Memory::deref(ctx, ins.lhs),
                    mem::Memory::deref(ctx, ins.rhs),
                ) {
                    assert!(a != b);
                }
            }
        },
        _ => (),
    }

    //3. left-overs (it requires &mut ctx)
    if let NodeEval::Const(r_const, r_type) = r_eval {
        match ins.operator {
            node::Operation::Udiv => {
                //TODO handle other bitsize, not only u32!!
                ins.rhs = ctx.get_or_create_const(
                    FieldElement::from((1_u32 / (r_const.to_u128() as u32)) as i128),
                    r_type,
                );
                ins.operator = node::Operation::Mul
            }
            node::Operation::Sdiv => {
                //TODO handle other bitsize, not only i32!!
                ins.rhs = ctx.get_or_create_const(
                    FieldElement::from((1_i32 / (r_const.to_u128() as i32)) as i128),
                    r_type,
                );
                ins.operator = node::Operation::Mul
            }
            node::Operation::Div => {
                ins.rhs = ctx.get_or_create_const(r_const.inverse(), r_type);
                ins.operator = node::Operation::Mul
            }
            node::Operation::Xor => {
                if !r_const.is_zero() {
                    ins.operator = node::Operation::Not;
                    return;
                }
            }
            _ => (),
        }
    }
    if let NodeEval::Const(l_const, _) = l_eval {
        if !l_const.is_zero() && ins.operator == node::Operation::Xor {
            ins.operator = node::Operation::Not;
            ins.lhs = ins.rhs;
        }
        if let NodeEval::Const(r_const, _) = r_eval {
            if let Operation::Intrinsic(op) = ins.operator {
                ins.rhs = evaluate_intrinsic(irgen, op, l_const, r_const);
                ins.is_deleted = true;
                return;
            }
        }
    }
}

pub fn evaluate_intrinsic(
    irgen: &mut IRGenerator,
    op: acvm::acir::OPCODE,
    lhs: FieldElement,
    rhs: FieldElement,
) -> NodeId {
    match op {
        acvm::acir::OPCODE::ToBits => {
            let lhs_int = lhs.to_u128();
            let rhs_int = rhs.to_u128() as u32;
            let mut bits = Vec::new();
            for i in 0..rhs_int {
                if lhs_int & (1 << i) != 0 {
                    bits.push(irgen.one());
                } else {
                    bits.push(irgen.zero());
                }
            }
            let a =
                irgen
                    .mem
                    .create_new_array(rhs_int, node::ObjectType::Unsigned(1), &String::new());
            let pointer = node::Variable {
                id: NodeId::dummy(),
                obj_type: node::ObjectType::Pointer(a),
                root: None,
                name: String::new(),
                def: None,
                witness: None,
                parent_block: irgen.current_block,
            };
            for i in 0..rhs_int {
                if lhs_int & (1 << i) != 0 {
                    irgen.mem.arrays[a as usize]
                        .values
                        .push(InternalVar::from(FieldElement::one()));
                } else {
                    irgen.mem.arrays[a as usize]
                        .values
                        .push(InternalVar::from(FieldElement::zero()));
                }
            }
            irgen.add_variable(pointer, None)
        }
        _ => todo!(),
    }
}

////////////////////CSE////////////////////////////////////////

pub fn find_similar_instruction(
    igen: &SsaContext,
    lhs: NodeId,
    rhs: NodeId,
    prev_ins: &VecDeque<NodeId>,
) -> Option<NodeId> {
    for iter in prev_ins {
        if let Some(ins) = igen.try_get_instruction(*iter) {
            if ins.lhs == lhs && ins.rhs == rhs {
                return Some(*iter);
            }
        }
    }
    None
}

pub fn find_similar_instruction_with_multiple_arguments(
    igen: &IRGenerator,
    lhs: NodeId,
    rhs: NodeId,
    ins_arg: &[NodeId],
    prev_ins: &VecDeque<NodeId>,
) -> Option<NodeId> {
    for iter in prev_ins {
        if let Some(ins) = igen.try_get_instruction(*iter) {
            if ins.lhs == lhs
                && ins.rhs == rhs
                && ins.ins_arguments.len() == ins_arg.len()
                && ins.ins_arguments.iter().zip(ins_arg).all(|(a, b)| *a == *b)
            {
                return Some(*iter);
            }
        }
    }
    None
}

pub fn find_similar_cast(
    igen: &IRGenerator,
    lhs: NodeId,
    res_type: node::ObjectType,
    prev_ins: &VecDeque<NodeId>,
) -> Option<NodeId> {
    for iter in prev_ins {
        if let Some(ins) = igen.try_get_instruction(*iter) {
            if ins.lhs == lhs && ins.res_type == res_type {
                return Some(*iter);
            }
        }
    }
    None
}
pub enum CseAction {
    Replace, //replace the instruction
    Remove,  //remove the instruction
    Keep,    //keep the instruction
}

//Returns an id and an action:
//- replace => the instruction should be replaced by the returned id
//- remove  => the instruction corresponding to the returned id should be removed
//- keep    => keep the instruction
pub fn find_similar_mem_instruction(
    ctx: &SsaContext,
    op: node::Operation,
    ins_id: NodeId,
    lhs: NodeId,
    rhs: NodeId,
    anchor: &HashMap<node::Operation, VecDeque<NodeId>>,
) -> (NodeId, CseAction) {
    match op {
        node::Operation::Load(_) => {
            for iter in anchor[&op].iter().rev() {
                if let Some(ins_iter) = ctx.try_get_instruction(*iter) {
                    match ins_iter.operator {
                        node::Operation::Load(_) => {
                            if ins_iter.lhs == lhs {
                                return (*iter, CseAction::Replace);
                            }
                        }
                        node::Operation::Store(_) => {
                            if ins_iter.rhs == lhs {
                                return (ins_iter.lhs, CseAction::Replace);
                            } else {
                                //TODO: If we know that ins.lhs value cannot be equal to ins_iter.rhs, we could continue instead
                                return (ins_id, CseAction::Keep);
                            }
                        }
                        _ => unreachable!("invalid operator in the memory anchor list"),
                    }
                }
            }
        }
        node::Operation::Store(x) => {
            let prev_ins = &anchor[&node::Operation::Load(x)];
            for iter in prev_ins.iter().rev() {
                if let Some(ins_iter) = ctx.try_get_instruction(*iter) {
                    match ins_iter.operator {
                        node::Operation::Load(_) => {
                            //TODO: If we know that ins.rhs value cannot be equal to ins_iter.rhs, we could continue instead
                            return (ins_id, CseAction::Keep);
                        }
                        node::Operation::Store(_) => {
                            if ins_iter.rhs == rhs {
                                return (*iter, CseAction::Remove);
                            } else {
                                //TODO: If we know that ins.rhs value cannot be equal to ins_iter.rhs, we could continue instead
                                return (ins_id, CseAction::Keep);
                            }
                        }
                        _ => unreachable!("invalid operator in the memory anchor list"),
                    }
                }
            }
        }
        _ => unreachable!("invalid non memory operator"),
    }
    (ins_id, CseAction::Keep)
}

pub fn propagate(ctx: &SsaContext, id: NodeId) -> NodeId {
    let mut result = id;
    if let Some(obj) = ctx.try_get_instruction(id) {
        if obj.operator == node::Operation::Ass || obj.is_deleted {
            result = obj.rhs;
        }
    }
    result
}

//common subexpression elimination, starting from the root
<<<<<<< HEAD
pub fn cse(igen: &mut IRGenerator) -> Option<NodeId> {
=======
pub fn cse(igen: &mut SsaContext) {
>>>>>>> ebf01b9e
    let mut anchor = HashMap::new();
    cse_tree(igen, igen.first_block, &mut anchor)
}

//Perform CSE for the provided block and then process its children following the dominator tree, passing around the anchor list.
pub fn cse_tree(
    igen: &mut SsaContext,
    block_id: BlockId,
    anchor: &mut HashMap<Operation, VecDeque<NodeId>>,
) -> Option<NodeId> {
    let mut instructions = Vec::new();
    let mut res = block_cse(igen, block_id, anchor, &mut instructions);
    for b in igen[block_id].dominated.clone() {
        let sub_res = cse_tree(igen, b, &mut anchor.clone());
        if sub_res.is_some() {
            res = sub_res;
        }
    }
    res
}

pub fn anchor_push(op: node::Operation, anchor: &mut HashMap<node::Operation, VecDeque<NodeId>>) {
    match op {
        node::Operation::Store(x) => anchor
            .entry(node::Operation::Load(x))
            .or_insert_with(VecDeque::new),
        _ => anchor.entry(op).or_insert_with(VecDeque::new),
    };
}

//Performs common subexpression elimination and copy propagation on a block
pub fn block_cse(
    ctx: &mut SsaContext,
    block_id: BlockId,
    anchor: &mut HashMap<Operation, VecDeque<NodeId>>,
    instructions: &mut Vec<NodeId>,
) -> Option<NodeId> {
    let mut new_list = Vec::new();
    let bb = &ctx[block_id];

    if instructions.is_empty() {
        instructions.append(&mut bb.instructions.clone());
    }

    for iter in instructions {
        if let Some(ins) = ctx.try_get_instruction(*iter) {
            let mut to_delete = false;
            let mut i_lhs = ins.lhs;
            let mut i_rhs = ins.rhs;
            let mut phi_args = Vec::new();
            let mut ins_args = Vec::new();
            let mut to_update_phi = false;
            let mut to_update = false;

            if ins.is_deleted {
                continue;
            }
            anchor_push(ins.operator, anchor);
            if node::is_binary(ins.operator) {
                //binary operation:
                i_lhs = propagate(ctx, ins.lhs);
                i_rhs = propagate(ctx, ins.rhs);
                if let Some(j) = find_similar_instruction(ctx, i_lhs, i_rhs, &anchor[&ins.operator])
                {
                    to_delete = true; //we want to delete ins but ins is immutable so we use the new_list instead
                    i_rhs = j;
                } else {
                    new_list.push(*iter);
                    anchor.get_mut(&ins.operator).unwrap().push_front(*iter);
                }
            } else {
                match ins.operator {
                    node::Operation::Load(_) | node::Operation::Store(_) => {
                        i_lhs = propagate(ctx, ins.lhs);
                        i_rhs = propagate(ctx, ins.rhs);
                        let (cse_id, cse_action) = find_similar_mem_instruction(
                            ctx,
                            ins.operator,
                            ins.id,
                            i_lhs,
                            i_rhs,
                            anchor,
                        );
                        match cse_action {
                            CseAction::Keep => new_list.push(*iter),
                            CseAction::Replace => {
                                to_delete = true;
                                i_rhs = cse_id;
                            }
                            CseAction::Remove => {
                                new_list.push(*iter);
                                // TODO if not found, it should be removed from other blocks; we could keep a list of instructions to remove
                                if let Some(pos) = new_list.iter().position(|x| *x == cse_id) {
                                    new_list.remove(pos);
                                }
                            }
                        }
                    }
                    node::Operation::Ass => {
                        //assignement
                        i_rhs = propagate(ctx, ins.rhs);
                        to_delete = true;
                    }
                    node::Operation::Phi => {
                        // propagate phi arguments
                        for a in &ins.phi_arguments {
                            phi_args.push((propagate(ctx, a.0), a.1));
                            if phi_args.last().unwrap().0 != a.0 {
                                to_update_phi = true;
                            }
                        }
                        if let Some(first) = node::Instruction::simplify_phi(ins.id, &phi_args) {
                            if first == ins.id {
                                new_list.push(*iter);
                            } else {
                                to_delete = true;
                                i_rhs = first;
                                to_update_phi = false;
                            }
                        } else {
                            to_delete = true;
                        }
                    }
                    node::Operation::Cast => {
<<<<<<< HEAD
                        //Propagate cast argument
                        i_lhs = propagate(igen, ins.lhs);
                        i_rhs = i_lhs;
                        //Similar cast must have same type
                        if let Some(j) =
                            find_similar_cast(igen, i_lhs, ins.res_type, &anchor[&ins.operator])
                        {
                            to_delete = true; //we want to delete ins but ins is immutable so we use the new_list instead
                            i_rhs = j;
                        } else {
                            new_list.push(*iter);
                            anchor.get_mut(&ins.operator).unwrap().push_front(*iter);
                        }
                    }
                    node::Operation::Call(_) | node::Operation::Ret => {
                        //No CSE for function calls because of possible side effect - TODO checks if a function has side effect when parsed and do cse for these.
                        //Propagate arguments:
                        for a in &ins.ins_arguments {
                            let new_a = propagate(igen, *a);
                            if !to_update && new_a != *a {
                                to_update = true;
                            }
                            ins_args.push(new_a);
                        }
=======
                        i_lhs = propagate(ctx, ins.lhs);
                        i_rhs = propagate(ctx, ins.rhs);
>>>>>>> ebf01b9e
                        new_list.push(*iter);
                    }
                    node::Operation::Intrinsic(_) => {
                        //n.b this could be the default behovoir for binary operations
                        for a in &ins.ins_arguments {
                            let new_a = propagate(igen, *a);
                            if !to_update && new_a != *a {
                                to_update = true;
                            }
                            ins_args.push(new_a);
                        }
                        i_lhs = propagate(igen, ins.lhs);
                        i_rhs = propagate(igen, ins.rhs);
                        if let Some(j) = find_similar_instruction_with_multiple_arguments(
                            igen,
                            i_lhs,
                            i_rhs,
                            &ins_args,
                            &anchor[&ins.operator],
                        ) {
                            to_delete = true; //we want to delete ins but ins is immutable so we use the new_list instead
                            i_rhs = j;
                        } else {
                            new_list.push(*iter);
                            anchor.get_mut(&ins.operator).unwrap().push_front(*iter);
                        }
                    }
                    _ => {
                        //TODO: checks we do not need to propagate res arguments
                        new_list.push(*iter);
                    }
                }
            }

            if to_update_phi {
                let update = ctx.get_mut_instruction(*iter);
                update.phi_arguments = phi_args;
            } else if to_delete || ins.lhs != i_lhs || ins.rhs != i_rhs || to_update {
                //update i:
                let ii_l = ins.lhs;
                let ii_r = ins.rhs;
                let update = ctx.get_mut_instruction(*iter);
                update.lhs = i_lhs;
                update.rhs = i_rhs;
                update.is_deleted = to_delete;
                if to_update {
                    update.ins_arguments = ins_args;
                }
                //update instruction name - for debug/pretty print purposes only /////////////////////
                if let Some(Instruction {
                    operator: Operation::Ass,
                    lhs,
                    ..
                }) = ctx.try_get_instruction(ii_l)
                {
                    if let Ok(lv) = ctx.get_variable(*lhs) {
                        let i_name = lv.name.clone();
                        if let Some(p_ins) = ctx.try_get_mut_instruction(i_lhs) {
                            if p_ins.res_name.is_empty() {
                                p_ins.res_name = i_name;
                            }
                        }
                    }
                }
                if let Some(Instruction {
                    operator: Operation::Ass,
                    lhs,
                    ..
                }) = ctx.try_get_instruction(ii_r)
                {
                    if let Ok(lv) = ctx.get_variable(*lhs) {
                        let i_name = lv.name.clone();
                        if let Some(p_ins) = ctx.try_get_mut_instruction(i_rhs) {
                            if p_ins.res_name.is_empty() {
                                p_ins.res_name = i_name;
                            }
                        }
                    }
                }
                ////////////////////////////////////////update instruction name for debug purposes////////////////////////////////
            }
        }
    }
<<<<<<< HEAD
    let mut last = None;
    for i in new_list.iter().rev() {
        if is_some(igen, *i) {
            last = Some(*i);
            break;
        }
    }
    igen[block_id].instructions = new_list;
    last
}

pub fn is_some(igen: &IRGenerator, id: NodeId) -> bool {
    if id == NodeId::dummy() {
        return false;
    }
    if let Some(ins) = igen.try_get_instruction(id) {
        if ins.operator != node::Operation::Nop {
            return true;
        }
    } else if igen.try_get_node(id).is_some() {
        return true;
    }
    false
=======

    ctx[block_id].instructions = new_list;
>>>>>>> ebf01b9e
}<|MERGE_RESOLUTION|>--- conflicted
+++ resolved
@@ -134,7 +134,7 @@
         }
         if let NodeEval::Const(r_const, _) = r_eval {
             if let Operation::Intrinsic(op) = ins.operator {
-                ins.rhs = evaluate_intrinsic(irgen, op, l_const, r_const);
+                ins.rhs = evaluate_intrinsic(ctx, op, l_const, r_const);
                 ins.is_deleted = true;
                 return;
             }
@@ -143,7 +143,7 @@
 }
 
 pub fn evaluate_intrinsic(
-    irgen: &mut IRGenerator,
+    irgen: &mut SsaContext,
     op: acvm::acir::OPCODE,
     lhs: FieldElement,
     rhs: FieldElement,
@@ -209,7 +209,7 @@
 }
 
 pub fn find_similar_instruction_with_multiple_arguments(
-    igen: &IRGenerator,
+    igen: &SsaContext,
     lhs: NodeId,
     rhs: NodeId,
     ins_arg: &[NodeId],
@@ -230,7 +230,7 @@
 }
 
 pub fn find_similar_cast(
-    igen: &IRGenerator,
+    igen: &SsaContext,
     lhs: NodeId,
     res_type: node::ObjectType,
     prev_ins: &VecDeque<NodeId>,
@@ -323,11 +323,7 @@
 }
 
 //common subexpression elimination, starting from the root
-<<<<<<< HEAD
-pub fn cse(igen: &mut IRGenerator) -> Option<NodeId> {
-=======
-pub fn cse(igen: &mut SsaContext) {
->>>>>>> ebf01b9e
+pub fn cse(igen: &mut SsaContext) -> Option<NodeId> {
     let mut anchor = HashMap::new();
     cse_tree(igen, igen.first_block, &mut anchor)
 }
@@ -452,13 +448,12 @@
                         }
                     }
                     node::Operation::Cast => {
-<<<<<<< HEAD
                         //Propagate cast argument
-                        i_lhs = propagate(igen, ins.lhs);
+                        i_lhs = propagate(ctx, ins.lhs);
                         i_rhs = i_lhs;
                         //Similar cast must have same type
                         if let Some(j) =
-                            find_similar_cast(igen, i_lhs, ins.res_type, &anchor[&ins.operator])
+                            find_similar_cast(ctx, i_lhs, ins.res_type, &anchor[&ins.operator])
                         {
                             to_delete = true; //we want to delete ins but ins is immutable so we use the new_list instead
                             i_rhs = j;
@@ -471,31 +466,27 @@
                         //No CSE for function calls because of possible side effect - TODO checks if a function has side effect when parsed and do cse for these.
                         //Propagate arguments:
                         for a in &ins.ins_arguments {
-                            let new_a = propagate(igen, *a);
+                            let new_a = propagate(ctx, *a);
                             if !to_update && new_a != *a {
                                 to_update = true;
                             }
                             ins_args.push(new_a);
                         }
-=======
-                        i_lhs = propagate(ctx, ins.lhs);
-                        i_rhs = propagate(ctx, ins.rhs);
->>>>>>> ebf01b9e
                         new_list.push(*iter);
                     }
                     node::Operation::Intrinsic(_) => {
                         //n.b this could be the default behovoir for binary operations
                         for a in &ins.ins_arguments {
-                            let new_a = propagate(igen, *a);
+                            let new_a = propagate(ctx, *a);
                             if !to_update && new_a != *a {
                                 to_update = true;
                             }
                             ins_args.push(new_a);
                         }
-                        i_lhs = propagate(igen, ins.lhs);
-                        i_rhs = propagate(igen, ins.rhs);
+                        i_lhs = propagate(ctx, ins.lhs);
+                        i_rhs = propagate(ctx, ins.rhs);
                         if let Some(j) = find_similar_instruction_with_multiple_arguments(
-                            igen,
+                            ctx,
                             i_lhs,
                             i_rhs,
                             &ins_args,
@@ -564,32 +555,27 @@
             }
         }
     }
-<<<<<<< HEAD
     let mut last = None;
     for i in new_list.iter().rev() {
-        if is_some(igen, *i) {
+        if is_some(ctx, *i) {
             last = Some(*i);
             break;
         }
     }
-    igen[block_id].instructions = new_list;
+    ctx[block_id].instructions = new_list;
     last
 }
 
-pub fn is_some(igen: &IRGenerator, id: NodeId) -> bool {
+pub fn is_some(ctx: &SsaContext, id: NodeId) -> bool {
     if id == NodeId::dummy() {
         return false;
     }
-    if let Some(ins) = igen.try_get_instruction(id) {
+    if let Some(ins) = ctx.try_get_instruction(id) {
         if ins.operator != node::Operation::Nop {
             return true;
         }
-    } else if igen.try_get_node(id).is_some() {
+    } else if ctx.try_get_node(id).is_some() {
         return true;
     }
     false
-=======
-
-    ctx[block_id].instructions = new_list;
->>>>>>> ebf01b9e
 }